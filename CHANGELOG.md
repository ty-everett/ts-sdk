# CHANGELOG for `@bsv/sdk`

All notable changes to this project will be documented in this file. The format is based on [Keep a Changelog](https://keepachangelog.com/en/1.0.0/), and this project adheres to [Semantic Versioning](https://semver.org/spec2.0.0.html).

## Table of Contents

- [Unreleased](#unreleased)
- [1.8.12 - 2025-11-06](#1812---2025-11-06)
- [1.8.11 - 2025-10-30](#1811---2025-10-30)
- [1.8.10 - 2025-10-28](#1810---2025-10-28)
- [1.8.9 - 2025-10-27](#189---2025-10-27)
- [1.8.8 - 2025-10-22](#188---2025-10-22)
- [1.8.7 - 2025-10-22](#187---2025-10-22)
- [1.8.5 - 2025-10-21](#185---2025-10-21)
- [1.8.4 - 2025-10-20](#184---2025-10-20)
- [1.8.3 - 2025-10-16](#183---2025-10-16)
- [1.8.2 - 2025-10-03](#182---2025-10-03)
- [1.8.1 - 2025-10-02](#181---2025-10-02)
- [1.8.0 - 2025-10-02](#180---2025-10-02)
- [1.7.8 - 2025-10-02](#178---2025-10-02)
- [1.7.6 - 2025-09-09](#176---2025-09-08)
- [1.7.5 - 2025-09-08](#175---2025-09-08)
- [1.7.4 - 2025-09-08](#174---2025-09-08)
- [1.7.3 - 2025-09-05](#173---2025-09-05)
- [1.7.2 - 2025-09-05](#172---2025-09-05)
- [1.7.1 - 2025-09-03](#171---2025-09-03)
- [1.7.0 - 2025-09-03](#170---2025-09-03)
- [1.6.26 - 2025-09-02](#1626---2025-09-02)
- [1.6.25 - 2025-09-02](#1625---2025-09-02)
- [1.6.24 - 2025-08-19](#1624---2025-08-19)
- [1.6.20 - 2025-07-22](#1620---2025-07-22)
- [1.6.19 - 2025-07-21](#1619---2025-07-21)
- [1.6.18 - 2025-07-20](#1618---2025-07-20)
- [1.6.17 - 2025-07-18](#1617---2025-07-18)
- [1.6.16 - 2025-07-17](#1616---2025-07-17)
- [1.6.14 - 2025-07-17](#1614---2025-07-17)
- [1.6.13 - 2025-07-17](#1613---2025-07-17)
- [1.6.12 - 2025-07-08](#1612---2025-07-08)
- [1.6.11 - 2025-07-05](#1611---2025-07-05)
- [1.6.10 - 2025-07-02](#1610---2025-07-02)
- [1.6.9 - 2025-07-02](#169---2025-07-02)
- [1.6.8 - 2025-06-26](#168---2025-06-26)
- [1.6.7 - 2025-06-25](#167---2025-06-25)
- [1.6.6 - 2025-06-25](#166---2025-06-25)
- [1.6.5 - 2025-06-21](#165---2025-06-21)
- [1.6.4 - 2025-06-20](#164---2025-06-20)
- [1.6.3 - 2025-06-20](#163---2025-06-20)
- [1.6.2 - 2025-06-18](#162---2025-06-18)
- [1.6.1 - 2025-06-16](#161---2025-06-16)
- [1.6.0 - 2025-05-29](#160---2025-05-29)
- [1.5.3 - 2025-05-29](#153---2025-05-29)
- [1.5.1 - 2025-05-13](#151---2025-05-13)
- [1.5.0 - 2025-05-09](#150---2025-05-09)
    - Hereon compatible with Metanet Mobile v0.0.1
- [1.4.23 - 2025-04-29](#1423---2025-04-29)
- [1.4.22 - 2025-04-27](#1422---2025-04-27)
- [1.4.21 - 2025-04-13](#1421---2025-04-17)
- [1.4.20 - 2025-04-23](#1420---2025-04-23)
- [1.4.19 - 2025-04-09](#1419---2025-04-09)
- [1.4.18 - 2025-04-02](#1418---2025-04-02)
- [1.4.17 - 2025-04-01](#1417---2025-04-01)
- [1.4.16 - 2025-04-01](#1416---2025-04-01)
- [1.4.15 - 2025-03-31](#1415---2025-03-31)
- [1.4.14 - 2025-03-31](#1414---2025-03-31)
- [1.4.13 - 2025-03-30](#1413---2025-03-30)
- [1.4.12 - 2025-03-28](#1412---2025-03-28)
- [1.4.11 - 2025-03-25](#1411---2025-03-25)
- [1.4.10 - 2025-03-24](#1410---2025-03-24)
- [1.4.8 - 2025-03-17](#148---2025-03-17)
- [1.4.7 - 2025-03-17](#147---2025-03-17)
- [1.4.6 - 2025-03-15](#146---2025-03-15)
- [1.4.5 - 2025-03-15](#145---2025-03-15)
- [1.4.4 - 2025-03-15](#144---2025-03-15)
- [1.4.3 - 2025-03-14](#143---2025-03-14)
- [1.4.2 - 2025-03-13](#142---2025-03-13)
- [1.4.1 - 2025-03-12](#141---2025-03-12)
- [1.4.0 - 2025-03-10](#140---2025-03-7)
    - Scope increase to include Identity, Storage, and Message Box client functionality
- [1.3.36 - 2025-03-07](#1336---2025-03-7)
- [1.3.35 - 2025-03-07](#1335---2025-03-7)
- [1.3.34 - 2025-03-06](#1334---2025-03-6)
- [1.3.33 - 2025-03-06](#1333---2025-03-6)
- [1.3.32 - 2025-03-06](#1332---2025-03-6)
- [1.3.30 - 2025-03-05](#1330---2025-03-5)
- [1.3.29 - 2025-03-05](#1329---2025-03-5)
- [1.3.28 - 2025-02-28](#1328---2025-02-28)
- [1.3.27 - 2025-02-28](#1327---2025-02-28)
- [1.3.26 - 2025-02-28](#1326---2025-02-28)
- [1.3.25 - 2025-02-27](#1325---2025-02-27)
- [1.3.24 - 2025-02-22](#1324---2025-02-22)
- [1.3.23 - 2025-02-21](#1323---2025-02-21)
- [1.3.22 - 2025-02-19](#1322---2025-02-19)
- [1.3.21 - 2025-02-17](#1321---2025-02-17)
- [1.3.20- 2025-02-11](#1320---2025-02-17)
- [1.3.19 - 2025-02-16](#1319---2025-02-16)
- [1.3.18 - 2025-02-12](#1318---2025-02-12)
- [1.3.17- 2025-02-11](#1317---2025-02-11)
- [1.3.15- 2025-02-07](#1315---2025-02-07)
- [1.3.14- 2025-02-07](#1314---2025-02-07)
- [1.3.12 - 2025-01-29](#139---2025-01-29)
- [1.3.11 - 2025-01-28](#139---2025-01-28)
- [1.3.10 - 2025-01-27](#139---2025-01-27)
- [1.3.9 - 2025-01-23](#139---2025-01-23)
- [1.3.8 - 2025-01-20](#138---2025-01-20)
- [1.3.7 - 2025-01-18](#137---2025-01-18)
- [1.3.6 - 2025-01-17](#136---2025-01-17)
- [1.3.4 - 2025-01-17](#134---2025-01-17)
- [1.3.3 - 2025-01-13](#133---2025-01-13)
- [1.3.2 - 2025-01-13](#132---2025-01-13)
- [1.3.1 - 2025-01-13](#131---2025-01-13)
- [1.3.0 - 2025-01-11](#130---2025-01-11)
    - Scope increase to include [auth](./src/auth/) Mutual Authentication and Monetization Framework
- [1.2.22 - 2025-01-06](#1222---2025-01-06)
- [1.2.21 - 2025-01-03](#1221---2025-01-03)
- [1.2.19 - 2024-12-19](#1219---2024-12-19)
- [1.2.18 - 2024-12-19](#1218---2024-12-19)
- [1.2.17 - 2024-12-18](#1217---2024-12-18)
- [1.2.15 - 2024-12-16](#1215---2024-12-16)
- [1.2.14 - 2024-12-14](#1214---2024-12-14)
- [1.2.13 - 2024-12-13](#1213---2024-12-13)
- [1.2.12 - 2024-12-12](#1212---2024-12-12)
- [1.2.11 - 2024-12-10](#1211---2024-12-10)
- [1.2.10 - 2024-12-10](#1210---2024-12-10)
- [1.2.9 - 2024-12-06](#129---2024-12-06)
- [1.2.8 - 2024-12-02](#128---2024-12-02)
- [1.2.7 - 2024-12-02](#127---2024-12-02)
- [1.2.6 - 2024-11-30](#126---2024-11-30)
- [1.2.5 - 2024-11-30](#125---2024-11-30)
- [1.2.4 - 2024-11-29](#124---2024-11-29)
- [1.2.3 - 2024-11-26](#123---2024-11-26)
- [1.2.2 - 2024-11-26](#122---2024-11-26)
- [1.2.1 - 2024-11-25](#121---2024-11-25)
- [1.2.0 - 2024-11-25](#120---2024-11-25)
    - Scope increase to include [wallet](./src/wallet/) and [overlay-tools](./src/overlay-tools/)
- [1.1.33 - 2024-11-22](#1133---2024-11-22)
- [1.1.32 - 2024-11-22](#1132---2024-11-22)
- [1.1.30 - 2024-11-02](#1130---2024-11-02)
- [1.1.29 - 2024-10-23](#1129---2024-10-23)
- [1.1.28 - 2024-10-23](#1128---2024-10-23)
- [1.1.26 - 2024-10-22](#1126---2024-10-22)
- [1.1.25 - 2024-10-21](#1125---2024-10-21)
- [1.1.24 - 2024-10-04](#1124---2024-10-04)
- [1.1.22 - 2024-09-02](#1122---2024-09-02)
- [1.1.21 - 2024-09-02](#1121---2024-09-02)
- [1.1.17 - 2024-08-21](#1117---2024-08-21)
- [1.1.14 - 2024-07-30](#1114---2024-07-30)
- [1.1.13 - 2024-07-19](#1113---2024-07-19)
- [1.1.10 - 2024-06-28](#1110---2024-06-28)
- [1.1.8 - 2024-06-19](#118---2024-06-19)
- [1.1.6 - 2024-06-12](#116---2024-06-12)
- [1.1.5 - 2024-06-11](#115---2024-06-11)
- [1.1.4 - 2024-05-10](#114---2024-05-10)
- [1.1.0 - 2024-05-06](#110---2024-05-06)
    - First changes from open source community
- [1.0.0 - 2024-02-10](#100---2024-02-10)
    - Open Source launch
- [Template for New Releases](#template-for-new-releases)

## [Unreleased]

### Added

### Changed

### Deprecated

### Removed

### Fixed

### Security

---

### [1.8.12] - 2025-11-06

<<<<<<< HEAD
### Added

- LookupResolver: Support for custom overlay ranking to allow for expedited lookups and reputation tracking.
=======
### Fixed

- **WalletError**: unknownToJson now using isError and name rather than constructor.name

---
>>>>>>> 8f5ce1d5

### [1.8.11] - 2025-10-30

### Fixed

- **Transaction**: Default sequence value changed from 0 to 0xffffffff (max sequence) for transaction inputs in serialization and script validation. This aligns with the default set within the preimage calculation. This change ensures that the transaction is marked as final by default, which is the expected behavior for most transactions. addInput had this build in already, this extends that to the constructor approach.

---

### [1.8.10] - 2025-10-28

### Added

- WalletClient argument validation methods to throw WERR_INVALID_PARAMETER errors.
- validationHelpers functions exported under Validation.
- Support for WERR_INVALID_PARAMETER and WERR_INSUFFICIENT_FUNDS errors through HTTPWalletJSON

---

### [1.8.9] - 2025-10-27

### Fixed

- Default fetch binding now works in more environments.

---

### [1.8.8] - 2025-10-22

### Added

- **GlobalKVStore**: Support for tags in set/get operations

---

### [1.8.7] - 2025-10-22

### Fixed

- **Auth**: Peer transport now preserves detailed `SimplifiedFetchTransport` errors instead of replacing them with generic peer send failures.
- Improved error handling when payments are involved

---

### [1.8.5] - 2025-10-21

### Added

- **LookupResolver**: Support compact binary return format

---

### [1.8.4] - 2025-10-20

### Added

- **LookupResolver**: Validate format of all host overrides.

### [1.8.3] - 2025-10-16

### Added

- **Random**: New random number generator that works across all JavaScript environments.

---

### [1.8.2] - 2025-10-03

### Added

- **GlobalKVStore**: Added import for GlobalKVStore.

---

### [1.8.1] - 2025-10-02

### Added

- **GlobalKVStore**: New global key-value storage system using overlay services to track key-value pairs
  - Full CRUD operations: `get()`, `set()`, `remove()` with PushDrop token outputs
  - Flexible query system supporting key, controller, and protocolID parameters
  - Optional history tracking with `Historian` integration for chronological value chains
  - Optional token data inclusion for transaction details and BEEF access
  - Atomic operations with key-based locking for concurrent safety
- **Historian**: Overlay tool for building chronological history by traversing transaction input ancestry and interpreting outputs with provided interpreter functions.

---

### [1.8.0] - 2025-10-02

### Added

- Added `secure-json-api` substrate to allow for HTTPS JSON API communication.

### Changed

- Changed the way in which the substrates attempt to connect to speed up the decision by 20x. Now all substrates are tried in parallel and the first successful one is used. XDM is attempted if all else fails because the delayed caused by absence would otherwise be 200ms.

---


### [1.7.8] - 2025-10-02

### Added

- **LivePolicy fee model**: New dynamic fee model that fetches current rates from ARC GorillaPool API (`https://arc.gorillapool.io/v1/policy`) with intelligent caching and fallback mechanisms


---

### [1.7.7] - 2025-09-19

### Added

- Atomic BEEF bemchmark for long chains
- Performance enhancements when dealing with long BEEF chains

---

### [1.7.6] - 2025-09-09

### Fixed

- Set the originator of AuthFetch within the constructor so it properly uses originator.

---

### [1.7.5] - 2025-09-08

### Fixed

- Plumbed originator through Peer and AuthFetch to pass to WalletInterface calls.
- Updated IdentityClient to support limit on getContacts, and only request locking scripts to increase performance.

---

### [1.7.4] - 2025-09-08

### Fixed

- Use shared lookup resolver to benefit from competent host caching.

---

### [1.7.3] - 2025-09-05

### Fixed

- Fixed bug with LookupResolver default fetch in browser.

---

### [1.7.2] - 2025-09-05

### Changed

- Cache lookup resolver state for faster overlay operations

---

### [1.7.1] - 2025-09-03

### Changed

- Support overriding identity resolution results with personal contacts in IdentityClient.discoverByIdentityKey and IdentityClient.discoverByAttributes

---

### [1.7.0] - 2025-09-03

### Changed

- Use Uint8Array for storage instead of number arrays
- Support chunked hashing for more efficient uploads and downloads of large data

---

### [1.6.26] - 2025-09-02

### Fixed

- Fixed bug with ContactsManager caching system.

---

### [1.6.25] - 2025-09-02

### Added

- IdentityClient now supports saving, getting, and removing encrypted personal contacts.
- SPV verification bugfix

---

### [1.6.24] - 2025-08-19

### Fixed

- Modified Script.writeBin so that when passed an empty array the chunk is correctly written as OP_0 when toASM() is called

---

### [1.6.23] - 2025-08-13

### Change

- ListOutputsArgs offset is now number, negative values sort newest first, newest output is offset -1.

---

### [1.6.22] - 2025-08-06

### Fixed

- TOB-BSV-2: Fix vulnerability in toKeyShares function which allowed for repeated x-coordinates and zeroed x-coordinates which would have lead to privateKey leaks and unrecoverable shares.
- Fix platform specific build errors on Apple Silicon

---

### [1.6.20] - 2025-07-22

### Fixed

- Small ECDSA optimizations
- Proper types for script evaluation errors (useful for programmatic access)
- Clear rspack errors and use latest version

### [1.6.19] - 2025-07-21

### Added

- Improve performance of PBKDF2-SHA512 by 5x
- Improve build performance by 5x with rspack
- ECDSA signature verification speed increased by 50%
- Improve performance for sha256, sha512, sha256hmac, and sha512hmac with native BigInt logic
- Fix remaining lint errors, removing final two files from the ignore-list

---

### [1.6.18] - 2025-07-20

### Added

- More default SLAP trackers (run by BSVA) to ensure redundancy and resiliency.

---

## [1.6.17] - 2025-07-18

### Fixed

- Increase ECDSA performance by 3x by using jacobian coordinates

---

## [1.6.16] - 2025-07-17

### Fixed

- Improved performance of point multiplication by 10x
- Make proper use of CachedKey deriver within ProtoWallet by default.
- Cache shared secret within BKDS

---

## [1.6.15] - 2025-07-17

### Added

- `signal` property to HttpClientRequestOptions for request aborting including timeouts.

### Fixed

- SymmetricKeyCompatibility.test.ts failed to compile with extra toBe argument.

---

## [1.6.14] - 2025-07-17

### Changed

- Default broadcaster changed to Gorilla Pool ARC because they do not enforce an api key.

## [1.6.13] - 2025-07-16

### Added

- Added new guides covering advanced SDK usage patterns
- Added markdown validation system with pre-commit hooks for documentation quality

### Fixed

- Fixed markdown formatting issues for improved Material MkDocs rendering

---

## [1.6.12] - 2025-07-08

### Fixed

- Fixed a bug where the WalletClient decrypt method was not first calling connectToSubstrate.

---

## [1.6.11] - 2025-07-05

### Fixed

- Fixed an edge-case where the originator header wasn't correctly set when in non-browser environments.

## [1.6.10] - 2025-07-02

### Added

- Comprehensive documentation overhaul with new tutorials, guides, and reference materials
- Interactive coding environment integration

### Changed

- Reorganized documentation structure

## [1.6.9] - 2025-07-02

### Fixed

- Fixed an edge-case where the originator header wasn't correctly set when in non-browser environments.

## [1.6.8] - 2025-06-26

### Change

- VarInt read and write methods will now handle negative numbers by writing them as Int64.
- `readVarIntNum` method now takes a signed argument to control whether to read as Int64 or Uint64.

### Added

- OverflowInt64 and OverflowUint64 constants.
- `readInt64LEBn` method to read Int64 values.

---

## [1.6.7] - 2025-06-25

### Change

To LocalKVStore:

- Extend locks to lockQueues and to get and remove operations.

---

## [1.6.6] - 2025-06-25

### Change

To LocalKVStore:

- Make the `set` method update each key value atomically.
- Add acceptDelayedBroadcast constructor argument, default false.

---

## [1.6.5] - 2025-06-21

### Added

- ChainTracker which relies on an instance of [Block Headers Service](https://github.com/bsv-blockchain/block-headers-service).

---

## [1.6.4] - 2025-06-20

### Change

- Export the type for `ScriptChunk` properly.

---

## [1.6.3] - 2025-06-20

### Change

- `SimplifiedFetchTransport`: Added more checks to ensure the connection at the transport layer is correct when sending certificates.

---

## [1.6.2] - 2025-06-18

### Change

- Use `OffChainValues` with TopicBroadcaster from `tx.metadata`
- Handle and return context explicitly in LookupResolver

---

## [1.6.1] - 2025-06-16

### Change

- New types for Private Overlay support

---

## [1.6.0] - 2025-05-29

### Fixed

- Align eval mem limits with current miner policy while stopping memory attacks at 100MB
- Use BigInt in BigNumber for faster performance
- Optimize script interpreter memory usage

## [1.5.3] - 2025-05-29

### Change

- Make verifyValid in Beef class public. It was private.

---

## [1.5.1] - 2025-05-13

### Fixed

- Stop parsing script chunks once we hit an op return out of a conditional block.

---

## [1.5.0] - 2025-05-09

### Added

- ReactNativeWebView substrate, intentionally keeping the JSON stringify simple option for seralization, not using base64 so that we can update JSON HTTP at the same time as ReactNativeWebView. Therefore NOT for production use yet. I'm keen to get this in here so that updating deps within apps will allow us to test many apps from within mobile context in these early days.

---

## [1.4.24] - 2025-05-01

### Added

- A binary body http client and Teranode HTTP broadcaster.

---

## [1.4.22] - 2025-04-27

### Added

- A helper function to create a VerifiableCertificate from a WalletCertificate for ease of use

---

## [1.4.22] - 2025-04-27

### Added

- Max Memory Allocation for script evaluation defaulting to 100 KB for practicality (concensus policy is 100 MB but this would kill a regular browser window for example, so users who want to do things like OP_PUSHTX with a massive ordinal in the input should explicitly set a higher limit as so:

```js
tx.verify('scripts only', new SatoshisPerKilobyte(1), 100000000)
```

Developers are encouraged to have this set to something pretty low if their app is just for P2PKH for example where allocation can be more like 35 bytes. That would prevent malicious actors sending high memory use transactions as an attack on the service.

### Changed

There was some slightly weird patterns in the Spend step method which. It was async, I think unnecessarily. It was also looping beyond the point of script execution failure. Noticable now that it will fail on exceeding the allowed memory allocation.

---

## [1.4.21] - 2025-04-17

### Fixed

- Transaction.test.js: addP2PKHOutput: removed repeated and incomplete test and added extra test to fulfill description

---

## [1.4.20] - 2025-04-23

### Fixed

- Export HTTPWalletJSON substrate.

---

## [1.4.19] - 2025-04-09

### Added

- find, list, and renew functions to the StorageUploader class along with tests for each

---

## [1.4.18] - 2025-04-02

### Changes

- LocalKVStore: Additional testing, passing.

### Added

- WERR_REVIEW_ACTIONS error class and support through HTTPWalletJson

---

## [1.4.17] - 2025-04-01

### Added

- Key value storage implementation

---

## [1.4.16] - 2025-04-01

### Fix

- Updating jest.config.js to remove warning of use of globals

### Security

- Updating dependencies

---

## [1.4.15] - 2025-03-31

### Change

- Simplified AuthFetch error handling to avoid intercepting external errors, improving the developer experience.

---

## [1.4.14] - 2025-03-31

### Change

- Tx fee update to 1 sat per kilobyte as default.

---

## [1.4.13] - 2025-03-30

### Fix

- Exported DRBG from Primitives
- Added Dev Dependencies @types/node and @jest/globals

---

## [1.4.12] - 2025-03-28

### Fix

- Removed registryOperator check from token parseLockingScript helper function.

---

## [1.4.11] - 2025-03-25

### Fix

- Sorts AuthFetch request and response headers by key before serialization to ensure a consistent order for signing and verification.

---

## [1.4.10] - 2025-03-24

### Fix

- Fix signature pre-image mismatch caused by browser-modified content-type header in AuthFetch.

---

## [1.4.9] - 2025-03-18

### Add

- Add action status 'failed' which is the result of abortAction.

---

## [1.4.8] - 2025-03-17

### Fixed

- Fix timeout in SHIP broadcaster

---

## [1.4.7] - 2025-03-17

### Fixed

- Fixed midding headers in StorageUploader
- Added check for expiryTime in StorageDownloader
- Fix timeout in lookup resolver

## [1.4.6] - 2025-03-15

### Fixed

- Fixed a bug in local-only broadcast mode

---

## [1.4.5] - 2025-03-15

### Fixed

- Fixed a bug in local-only broadcast mode

---

## [1.4.4] - 2025-03-15

### Fixed

- Fixed allow HTTP bug in broadcast facilitator

---

## [1.4.3] - 2025-03-14

### Fixed

- Bug fixes and removed ambiguity with the registration process in the RegistryClient.

---

## [1.4.2] - 2025-03-13

### Added

- Implement UHRP Storage Downloader

---

## [1.4.1] - 2025-03-12

### Added

- Implement IdentityClient
- Implement RegistryClient

---

## [1.4.0] - 2025-03-10

### Added

- Implement UHRP Storage Uploader
- Implement UHRP Storage Downloader
- Test coverage WIP

---

## [1.3.36] - 2025-03-7

### Fixed

- AuthFetch waits for pending certificate requests before exchanging data

---

## [1.3.35] - 2025-03-7

### Fixed

- Beef toBinary was missing a sortTxs() call.

---

## [1.3.34] - 2025-03-6

### Added

- Support for the Babbage testnet SLAP tracker
- Support for overlay network presets for mainnet, testnet, or local

---

## [1.3.33] - 2025-03-6

### Fixed

- Add support for privileged certificates in MasterCertificate and VerifiableCertificate classes.

---

## [1.3.32] - 2025-03-6

### Fixed

- Removed ambiguity with the keyID used in master and verifiable certificate field encryption.

---

## [1.3.31] - 2025-03-6

### Fixed

- Beef verify now checks that BUMPs contain required txids.

---

## [1.3.30] - 2025-03-5

### Fixed

- Re-handshake in AuthFetch if a server forgets about a session that the client maintained

---

## [1.3.29] - 2025-03-5

### Added

- Concurrent session management for the same peer across devices

---

## [1.3.28] - 2025-02-28

### Fixed

- Persisted payee derivation information in AuthFetch
- Use the first output index for AuthFetch payments

---

## [1.3.27] - 2025-02-28

### Fixed

- Added defaults for undefined AuthFetch request body (specifically for content-type of application/json).
- This prevents signature verification errors due to express defaults for requests with undefined body.

---

## [1.3.26] - 2025-02-28

### Fixed

- Fixed a bug with AuthFetch where when responding to error 402, the derivationSuffix was not sent to the server.
- Updated used createNonce for the derivationSuffix creation to link it to the sender.

---

## [1.3.25] - 2025-02-27

### Fixed

- Previously, the function split each character’s 16-bit code unit into two bytes (if the high byte was non-zero), which only worked for ASCII and failed on non-ASCII/multi-byte characters. Now emojis can be encoded correctly!

---

## [1.3.24] - 2025-02-22

### Added

- Originator support to PushDrop template

---

## [1.3.23] - 2025-02-21

### Fixed

- Fixed a bug with SHIPCast's default configuration.

---

## [1.3.22] - 2025-02-19

### Fixed

- Fixed a bug with how the HTTPWalletJSON response was parsed to check for errors.

---

## [1.3.21] - 2025-02-17

### Fixed

- Update type returned in Hash.SHA512._digestHex method so that it doesn't fail tsc builds.

---

## [1.3.20] - 2025-02-17

### Fixed

- ATOMIC BEEF should use little endian encoding of the txid, rather than big endian.

---

## [1.3.19] - 2025-02-16

### Change

- Make URL, httpClient, getHttpHeaders protected instead of private to support extending WhatsOnChain class.

---

## [1.3.18] - 2025-02-12

### Fixed

- Avoid collapsing doc details. Not supported by github pages.

---

## [1.3.17] - 2025-02-11

### Fixed

- Added error handling to HTTPWalletJSON

---

## [1.3.15] - 2025-02-07

### Fixed

- Hot fix for SimplifiedFetchTransport due to a bug introduced with linting fixes.

---

## [1.3.14] - 2025-02-07

### Changed

- Fixed build issue, and conformed to ts-standard

---

## [1.3.12] - 2025-01-29

### Changed

- Modified ProtoWallet to make the KeyDeriver optional, and to allow an optional originator argument on each supported method.
- This allows any Wallet that implements WalletInterface to be a ProtoWallet.

---

## [1.3.11] - 2025-01-28

### Changed

- Refactored certificate classes and helper functions based on usage requirements in the new acquireCertificate method via the issuance path.
- Changed certain MasterCertificate methods to static functions for use-cases where an instantiated class isn't convenient.

---

## [1.3.10] - 2025-01-27

### Changed

- Create and Verify Nonce utility functions now support optional counterparty param.
- This enables the verification of nonces created by a counterparty.

---

### Changed

- Export `WalletInterface` and `ProtoWallet` but not `Wallet`
- ProtoWallet does not deal with privilege or originators

---

## [1.3.8] - 2025-01-20

### Fixed

- Fixed the double export of Beef class as named and default which was messing up the constructor somehow. Now it's a named export and that means the BEEF_V1 and V2 constants are also available as exported values.

---

## [1.3.7] - 2025-01-18

### Fixed

- Fixed the double export of Beef class as named and default which was messing up the constructor somehow. Now it's a named export and that means the BEEF_V1 and V2 constants are also available as exported values.

---

## [1.3.6] - 2025-01-17

### Added

- Consolidated certificate functionality
- Added certificate tests

---

## [1.3.4] - 2025-01-17

### Changed

Changes to cleanup and normalize types in Wallet.interfaces.ts and dependent files.

- Wallet.interfaces.ts

- KeyDeriver.ts
- CachedKeyDeriver.ts
- ProtoWallet.ts

- WalletClient.ts
- HttpWalletJSON.ts
- WalletWireTranceiver.ts
- XDM.ts
- window.CWI.ts
  
### Added

- WalletCrypto.ts: Pulled out of ProtoWallet for reuse as a base class.

---

## [1.3.3] - 2025-01-13

### Changed

- Removed unnecessary length byte of signatures in the encoding of a Certificate in Binary.

---

## [1.3.2] - 2025-01-13

### Added

- Support for last session persistence in Peer

## [1.3.1] - 2025-01-13

### Fixed

- Updated the Auth SimplifiedFetchTransport to bind window.fetch in a browser context.

---

## [1.3.0] - 2025-01-11

### Changed

- Minor Version release (should have been done at 1.2.21 due to Mutual Authentication Scope increase)
- Renamed toBin => toBinary and fromBin => fromBinary so that the methods match other classes.

---

## [1.2.22] - 2025-01-06

### Fixed

- #158
- Export certificate helpers

---

## [1.2.21] - 2025-01-03

### Added

- Implemented a Mutual Authentication and Service Monetization Framework

---

## [1.2.19] - 2024-12-19

### Added

- new method on the interface for ChainTrackers which returns the current height of the blockchain.
- Implemented a Coinbase specific MerklePath .verify conditional block which ensures the input is spendable if it's a coinbase output.

---

## [1.2.18] - 2024-12-19

### Added

- Enumerated constants for the tx data type in beef encoded transaction lists.

### Removed

- Removed the idea of "V1" and "V2" beef. There is already a version number which is encoded in the bytes, I think it's clearer if we stick to one.
- Removed the V1 capability to use txidOnly.

### Fixed

- There was a slice of the BeefTxs array in Beef which should be a splice (remove a tx)

### Changed

- Refactored a bunch of functions on advice from Sonar Qube which suggested they were a little to dense for most people to follow.
- Refactored for loops into for-of loops where possible.
- Refactored loops where the loop counter is updated within the loop which is advised against.

---

## [1.2.17] - 2024-12-18

### Added

Beef addComputedLeaves
MerklePath.fromReader and MerklePath constructor legalOffsetsOnly optional argument

### Fixed

Beef toBinaryAtomic now prunes transactions newer than target txid.
Beef mergeBeefTx error if both isTxidOnly
Bug [#162](https://github.com/bsv-blockchain/ts-sdk/issues/162)

---

## [1.2.15] - 2024-12-16

### Added

- A helper function for most commonly used output type. `tx.addP2PKHOutput(address, satoshis)`
- Make sure to check the provided hash is 20 bytes.

---

## [1.2.14] - 2024-12-14

### Added

- fromCoinbaseTxidAndHeight method to the MerklePath class for that special case
- added test demonstrating how to validate scripts only for one tx even when you don't have a merkle path for the previous tx.

  ```js
  // merklePath just has to be set to any object.
  sourceTransaction.merklePath = { assumeValid: true }
  tx.inputs[0].sourceTransaction = sourceTransaction
  await tx.verify('scripts only')
  ```

---

## [1.2.13] - 2024-12-13

### Added

- JSON HTTP substrate, with corresponding swagger-ui documentation.
- Example args and responses to the swagger-ui

### Added

- PrivateKey test linter errors

---

## [1.2.12] - 2024-12-12

### Added

- Added optional broadcastMany to Broadcaster interface.

## [1.2.11] - 2024-12-10

### Added

- Added a fix to ensure PrivateKeys as hex are always 64 chars in length ensuring 256 bit keys.

## [1.2.10] - 2024-12-10

### Added

Beef makeTxidOnly

### Fixed

Beef sortTx fix for partially valid and txidOnly data.

### Security

---

## [1.2.9] - 2024-12-06

### Added

- Added support for returning coinsRemoved in an overlay Submitted Transaction Execution AcKnowledgment (STEAK) message.

---

## [1.2.8] - 2024-12-02

### Added

- Stop people inadvertently creating corrupted public keys.

---

## [1.2.7] - 2024-12-02

### Added

- Define the security level of protocolIDs as a type so that we can attach a JSDoc explaining what each value means.

### Added

- Use a default value in the async fee() function when no args are used rather than requiring a value and then setting if undefined.

---

## [1.2.6] - 2024-11-30

### Added

- revealSpecificKeyLinkage requires a counterparty.
- ProtoWallet now correctly implements the wallet interface.

---

## [1.2.5] - 2024-11-30

### Added

- Testnet capabilities & config override for node to function without error to defaultBroadcaster
- broadcastMany function to ARCBroadcaster

---

## [1.2.4] - 2024-11-29

### Added

- A "random" distributioun mode for change allocation which approximates Benford's Law in attempt to distribute the remainder of: (inputSats - knownOutputSats - txFee) across the outputs marked "change: true".

---

## [1.2.3] - 2024-11-26

### Added

- Added support for Overlay broadcast and lookup timeouts.

---

## [1.2.2] - 2024-11-26

### Added

- Updated the default ShipBroadcast config, tests, and docs.

---

## [1.2.1] - 2024-11-25

### Added

- [NPM package provenance](https://github.blog/security/supply-chain-security/introducing-npm-package-provenance/) support

---

## [1.2.0] - 2024-11-25

### Added

- Implement BRC-100 wallet interface
- Add PushDrop token template
- SHIP and SLAP overlay tooling including broadcaster and lookup

---

## [1.1.33] - 2024-11-22

### Added

Beef.toBinaryAtomic(txid: string) to serialize Beef with AtomicBEEF header.

### Fixed

Transaction.fromAtomicBEEF

1. Test for all required dependencies was ignoring BUMP hashes.
2. Test for unused transactions required additional fix.

---

## [1.1.32] - 2024-11-22

### Added

1. allowPartial optional argument to Transaction toBEEF and toAtomicBEEF to avoid errors on missing sourceTransactions.
2. findBump, findTransactionForSigning, findAtomicTransaction to Beef class.
3. mergeBeefFromParty to BeefParty
4. isValid to BeefTx, used by new sortTx.
5. Add serialized AtomicBEEF deserialization to Beef class.
6. Add atomicTxid property to Beef class.

### Fixed

1. sortTxs of Beef class fixed to handle incompletely valid data, order now matches spec for isValid true BEEF.

### Removed

1. degree property from BeefTx class, was used only by original sortTxs algorithm.

---

## [1.1.30] - 2024-11-02

### Added

- Feature - Schorr class which allows ZKP creation and verification. BRC-94 and BRC-100 related.

### Changed

- electrumEncrypt correctly allows fromPrivateKey to be omitted

## [1.1.29] - 2024-10-23

### Fixed

- ECIES ElectrumDecrypt counterparty decryption bug

## [1.1.28] - 2024-10-23

### Added

- UMD support added for use in non-standard environments.

## [1.1.26] - 2024-10-22

### Added

- Atomic BEEF serializer and deserializer for `Transaction` class
- Ability to select a TXID from a BEEF when construction a `Transaction.fromBEEF()`

## [1.1.25] - 2024-10-21

### Added

- `Beef`, `BeefTx`, and `BeefParty` classes

## [1.1.24] - 2024-10-04

### Fixed

- Addressed #125
- Optimized SPV verification

## [1.1.22] - 2024-09-02

### Added

- Base64 mode support for BSM

## [1.1.21] - 2024-09-02

### Added

- Broadcaster types have been updated to better align with Arc
- Added some convenience functions for toDER and fromDER on the point and pubkey classes where missing.

### Changed

- In the PublicKey class pubkey.toDER() to defaults to return a number[] rather than string. If a string is desired .toString() or .toDER('hex') have equivalent functionality.

## [1.1.17] - 2024-08-21

### Added

Transaction static fromReader method is now public.

## [1.1.14] - 2024-07-30

### Added

Ability to split a private key into shares using Shamir's Secret Sharing Scheme. Use like this:

```javascript
const key = PrivateKey.fromRandom()
const recovery = key.split(2, 5)
const sameKey = PrivateKey.fromShares(recovery.shares, recovery.threshold)
```

## [1.1.13] - 2024-07-19

### Fixed

Transaction SPV verification now correctly returns true for "scripts only" verification when a merkle proof is found.

## [1.1.10] - 2024-06-28

### Fixed

ARC Broadcaster correctly parses status -> code, details -> description. Adds optional txid and more to error response if provided.

## [1.1.8] - 2024-06-19

### Added

TOTP class which allows the generation of time based pass codes. Use varies but originally included for validating shared secrets between remote counterparties over a secure channel.

## [1.1.6] - 2024-06-12

### Added

- Allow Fees in historic transaction to be validated against a FeeModel.

## [1.1.5] - 2024-06-11

### Fixed

- Unnecessary `Buffer.from` in pbkdf2 function has been removed.

## [1.1.4] - 2024-05-10

### Added

- MerklePath trim function which removes data if it can be calculated. Backported from go-sdk by tonesnotes. Only affects compound Merkle paths which are not yet widely used.

### Changed

- The corresponding error messages associated with invalid MerklePaths which no longer check empty levels if they are above level 0.

## [1.1.0] - 2024-05-06

### Added

- Ability to create TransactionInputs from a utxo, creating a partial sourceTransaction.
Use is like so:

```javascript
const input = fromUtxo({
    txid: '434555433eaca96dff6e71a4d02febd0dd3832e5ca4e5734623ca914522e17d5',
    vout: 0,
    script: '76a914d01b0b702ee90e00944342f97c772a8be83e42a288ac',
    satoshis: 1234
}, new P2PKH().unlock(key))

tx.addInput(input)
```

- Ability to create a transaction from Extended Format bytes or hex. The result being a partial sourceTransaction in each input.

```javascript
const tx = Transaction.fromHexEF('020000000000000000ef01b2faffe1e1d3c88f4092f34646c060ea2b6a93acc3010484c747ed4c051c2555080000006a4730440220392bcec91f190ce38db9bf53d03886ab63d9bd24fcf7174e8a8df21d23382ba7022038f20c1f3f6583951d01af0be30612a6c0b46d949b4aae60f42644ce513f3e55412103ea0ff49ec6fbb9cbc942d9c1fce9c04e12a91c1209b239466e0a29147da55db1ffffffff01f45500000000001976a914de337957f543c8d1fad2cfff0b57bb5b4264d91788ac0390010000000000001976a9144d255baa50a14bef4cce1eb8012a02768e8ffaa888acd3600000000000001976a91447e22d8011bb446cc3f606179e333f64a9b6206b88ac04915500000000001976a914d24cb016397008a85c88b1278a36434fdd4e801f88ac00000000')
```

### Removed

- Use of sourceSatoshis as a parameter of TransactionInput type.

### Fixed

- Increase default maxNumSize to MAX_SAFE_INJTEGER to resolve OP_BIN2NUM execution failures. by @tonesnotes in <https://github.com/bsv-blockchain/ts-sdk/pull/20>
- Docs examples by @ty-everett in <https://github.com/bsv-blockchain/ts-sdk/pull/21>
- Allow BigNumber constructor to accept a BigNumber. by @tonesnotes in <https://github.com/bsv-blockchain/ts-sdk/pull/22>
- Hash enc digest hex by @tonesnotes in <https://github.com/bsv-blockchain/ts-sdk/pull/27>
- [feature] helper function to allow Address => Locking Script by @sirdeggen in <https://github.com/bsv-blockchain/ts-sdk/pull/24>
- [chore] npm run doc by @sirdeggen in <https://github.com/bsv-blockchain/ts-sdk/pull/26>
- CRITICAL FIX for BigNumber fromSm by @tonesnotes in <https://github.com/bsv-blockchain/ts-sdk/pull/30>
- [feature]: Block Header Service api by @sirdeggen in <https://github.com/bsv-blockchain/ts-sdk/pull/23>
- Tone bug 31 by @tonesnotes in <https://github.com/bsv-blockchain/ts-sdk/pull/33>
- Low Level Docs by @ty-everett in <https://github.com/bsv-blockchain/ts-sdk/pull/32>
- push(...x) fails for large array x values by @tonesnotes in <https://github.com/bsv-blockchain/ts-sdk/pull/36>
- [fix] length must be that of the data, not the original argument. by @sirdeggen in <https://github.com/bsv-blockchain/ts-sdk/pull/37>
- [chore] ts-standard and linter stuff by @sirdeggen in <https://github.com/bsv-blockchain/ts-sdk/pull/38>
- [feature] compact sigs by @sirdeggen in <https://github.com/bsv-blockchain/ts-sdk/pull/39>
- controversial stuff by @sirdeggen in <https://github.com/bsv-blockchain/ts-sdk/pull/40>
- Avoid requiring sourceTransaction on inputs. by @tonesnotes in <https://github.com/bsv-blockchain/ts-sdk/pull/41>
- [fix] Enforce signature length in compact sigs by @sirdeggen in <https://github.com/bsv-blockchain/ts-sdk/pull/44>
- Concept-level documentation by @ty-everett in <https://github.com/bsv-blockchain/ts-sdk/pull/45>
- refactor: add more static factory methods to HD class and use them in examples by @dorzepowski in <https://github.com/bsv-blockchain/ts-sdk/pull/48>
- refactor: replace returned type union with method overloading for transaction id. by @dorzepowski in <https://github.com/bsv-blockchain/ts-sdk/pull/50>
- [docs] HOW_TX.md review and edits. Note: A topic worth discussing is c… by @jonesjBSV in <https://github.com/bsv-blockchain/ts-sdk/pull/53>
- [chore] remove redundant line by @sirdeggen in <https://github.com/bsv-blockchain/ts-sdk/pull/56>
- I suspect it should be this - see ts-paymail for more suggestions by @sirdeggen in <https://github.com/bsv-blockchain/ts-sdk/pull/60>
- [fix] adding startsWith OP_ seems to fix the ASM parsing bug by @sirdeggen in <https://github.com/bsv-blockchain/ts-sdk/pull/58>
- Add Transaction.parseScriptOffsets by @tonesnotes in <https://github.com/bsv-blockchain/ts-sdk/pull/59>
- [fix] Compact SIgnatures Pubkey Recovery function precision. by @sirdeggen in <https://github.com/bsv-blockchain/ts-sdk/pull/63>
- feat(#65): configure ARC with custom http client by @dorzepowski in <https://github.com/bsv-blockchain/ts-sdk/pull/66>
- feat: default broadcaster and chain tracker by @dorzepowski in <https://github.com/bsv-blockchain/ts-sdk/pull/67>
- Fixed fee model by @tiagolr in <https://github.com/bsv-blockchain/ts-sdk/pull/70>
- toAddress() string prefix support by @tiagolr in <https://github.com/bsv-blockchain/ts-sdk/pull/72>
- Addional input field sourceSatoshis to be used in fee calculation by @tiagolr in <https://github.com/bsv-blockchain/ts-sdk/pull/71>
- Tone key length by @tonesnotes in <https://github.com/bsv-blockchain/ts-sdk/pull/79>
- Improve JSON content type detection by @oskarszoon in <https://github.com/bsv-blockchain/ts-sdk/pull/80>
- example-utxos-tx.md by @tiagolr in <https://github.com/bsv-blockchain/ts-sdk/pull/75>
- Allow ARC config to set CallbackURL and other headers as required by @sirdeggen in <https://github.com/bsv-blockchain/ts-sdk/pull/81>
- Tone overlay1 by @tonesnotes in <https://github.com/bsv-blockchain/ts-sdk/pull/82>

### New Contributors

- @tonesnotes made their first contribution in <https://github.com/bsv-blockchain/ts-sdk/pull/20>
- @dorzepowski made their first contribution in <https://github.com/bsv-blockchain/ts-sdk/pull/48>
- @jonesjBSV made their first contribution in <https://github.com/bsv-blockchain/ts-sdk/pull/53>
- @tiagolr made their first contribution in <https://github.com/bsv-blockchain/ts-sdk/pull/70>
- @oskarszoon made their first contribution in <https://github.com/bsv-blockchain/ts-sdk/pull/80>

## [1.0.0] - 2024-02-10

### Added

- Initial release of the BSV Blockchain Libraries Project SDK.
- Sound Cryptographic Primitives for key management, signature computations, and encryption protocols.
- Script Level Constructs with network-compliant script interpreter.
- Comprehensive Transaction Construction and Signing API.
- Mechanisms for Transaction Broadcast Management.
- Tools for Merkle Proof Verification and representation.
- Structures and interfaces for full Serializable SPV Structures.
- Enhanced mechanisms for Secure Encryption and Signed Messages.

---

### Template for New Releases

Replace `X.X.X` with the new version number and `YYYY-MM-DD` with the release date:

```
## [X.X.X] - YYYY-MM-DD

### Added
- 

### Changed
- 

### Deprecated
- 

### Removed
- 

### Fixed
- 

### Security
- 
```

Use this template as the starting point for each new version. Always update the "Unreleased" section with changes as they're implemented, and then move them under the new version header when that version is released.<|MERGE_RESOLUTION|>--- conflicted
+++ resolved
@@ -5,6 +5,7 @@
 ## Table of Contents
 
 - [Unreleased](#unreleased)
+- [1.8.13 - 2025-11-06](#1813---2025-11-06)
 - [1.8.12 - 2025-11-06](#1812---2025-11-06)
 - [1.8.11 - 2025-10-30](#1811---2025-10-30)
 - [1.8.10 - 2025-10-28](#1810---2025-10-28)
@@ -172,19 +173,21 @@
 
 ---
 
+### [1.8.13] - 2025-11-06
+
+### Added
+
+- LookupResolver: Support for custom overlay ranking to allow for expedited lookups and reputation tracking.
+
+---
+
 ### [1.8.12] - 2025-11-06
 
-<<<<<<< HEAD
-### Added
-
-- LookupResolver: Support for custom overlay ranking to allow for expedited lookups and reputation tracking.
-=======
 ### Fixed
 
 - **WalletError**: unknownToJson now using isError and name rather than constructor.name
 
 ---
->>>>>>> 8f5ce1d5
 
 ### [1.8.11] - 2025-10-30
 
