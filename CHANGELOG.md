--- conflicted
+++ resolved
@@ -144,23 +144,23 @@
 
 ---
 
+## [1.6.15] - 2025-07-17
+
+### Added
+
+- `signal` property to HttpClientRequestOptions for request aborting including timeouts.
+
+### Fixed
+
+- SymmetricKeyCompatibility.test.ts failed to compile with extra toBe argument.
+
+---
+
 ## [1.6.14] - 2025-07-17
 
-<<<<<<< HEAD
-### Added
-
-- `signal` property to HttpClientRequestOptions for request aborting including timeouts.
-
-### Fixed
-
-- SymmetricKeyCompatibility.test.ts failed to compile with extra toBe argument.
-
----
-=======
 ### Changed
 
 - Default broadcaster changed to Gorilla Pool ARC because they do not enforce an api key.
->>>>>>> 37f1c809
 
 ## [1.6.13] - 2025-07-16
 
