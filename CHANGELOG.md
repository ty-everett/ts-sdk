--- conflicted
+++ resolved
@@ -5,13 +5,10 @@
 ## Table of Contents
 
 - [Unreleased](#unreleased)
-<<<<<<< HEAD
-- [1.2.23 - 2025-01-09](#1223---2025-01-09)
-=======
+- [1.3.2 - 2025-01-13](#132---2025-01-13)
 - [1.3.1 - 2025-01-13](#131---2025-01-13)
 - [1.3.0 - 2025-01-11](#130---2025-01-11)
   - Scope increase to include [auth](./src/auth/) Mutual Authentication and Monetization Framework
->>>>>>> ceeb1c04
 - [1.2.22 - 2025-01-06](#1222---2025-01-06)
 - [1.2.21 - 2025-01-03](#1221---2025-01-03)
 - [1.2.19 - 2024-12-19](#1219---2024-12-19)
@@ -74,13 +71,12 @@
 
 ---
 
-<<<<<<< HEAD
-## [1.2.23] - 2025-01-09
+## [1.3.2] - 2025-01-13
 
 ### Added
 
 - Support for last session persistence in Peer
-=======
+
 ## [1.3.1] - 2025-01-13
 
 ### Fixed
@@ -95,7 +91,6 @@
 
 - Minor Version release (should have been done at 1.2.21 due to Mutual Authentication Scope increase)
 - Renamed toBin => toBinary and fromBin => fromBinary so that the methods match other classes.
->>>>>>> ceeb1c04
 
 ---
 
