{
  "name": "@bsv/sdk",
<<<<<<< HEAD
  "version": "1.6.25",
=======
  "version": "1.7.6",
>>>>>>> 4c47f6ab
  "type": "module",
  "description": "BSV Blockchain Software Development Kit",
  "main": "dist/cjs/mod.js",
  "module": "dist/esm/mod.js",
  "types": "dist/types/mod.d.ts",
  "files": [
    "dist",
    "src",
    "docs",
    "mod.ts",
    "LICENSE.txt"
  ],
  "exports": {
    ".": {
      "types": "./dist/types/mod.d.ts",
      "import": "./dist/esm/mod.js",
      "require": "./dist/cjs/mod.js"
    },
    "./*.ts": {
      "types": "./dist/types/src/*.d.ts",
      "import": "./dist/esm/src/*.js",
      "require": "./dist/cjs/src/*.js"
    },
    "./primitives": {
      "import": "./dist/esm/src/primitives/index.js",
      "require": "./dist/cjs/src/primitives/index.js",
      "types": "./dist/types/src/primitives/index.d.ts"
    },
    "./primitives/*": {
      "import": "./dist/esm/src/primitives/*.js",
      "require": "./dist/cjs/src/primitives/*.js",
      "types": "./dist/types/src/primitives/*.d.ts"
    },
    "./script": {
      "import": "./dist/esm/src/script/index.js",
      "require": "./dist/cjs/src/script/index.js",
      "types": "./dist/types/src/script/index.d.ts"
    },
    "./script/*": {
      "import": "./dist/esm/src/script/*.js",
      "require": "./dist/cjs/src/script/*.js",
      "types": "./dist/types/src/script/*.d.ts"
    },
    "./script/templates": {
      "import": "./dist/esm/src/script/templates/index.js",
      "require": "./dist/cjs/src/script/templates/index.js",
      "types": "./dist/types/src/script/templates/index.d.ts"
    },
    "./script/templates/*": {
      "import": "./dist/esm/src/script/templates/*.js",
      "require": "./dist/cjs/src/script/templates/*.js",
      "types": "./dist/types/src/script/templates/*.d.ts"
    },
    "./transaction": {
      "import": "./dist/esm/src/transaction/index.js",
      "require": "./dist/cjs/src/transaction/index.js",
      "types": "./dist/types/src/transaction/index.d.ts"
    },
    "./transaction/*": {
      "import": "./dist/esm/src/transaction/*.js",
      "require": "./dist/cjs/src/transaction/*.js",
      "types": "./dist/types/src/transaction/*.d.ts"
    },
    "./transaction/broadcaster": {
      "import": "./dist/esm/src/transaction/broadcaster/index.js",
      "require": "./dist/cjs/src/transaction/broadcaster/index.js",
      "types": "./dist/types/src/transaction/broadcaster/index.d.ts"
    },
    "./transaction/broadcaster/*": {
      "import": "./dist/esm/src/transaction/broadcaster/*.js",
      "require": "./dist/cjs/src/transaction/broadcaster/*.js",
      "types": "./dist/types/src/transaction/broadcaster/*.d.ts"
    },
    "./transaction/chaintrackers": {
      "import": "./dist/esm/src/transaction/chaintrackers/index.js",
      "require": "./dist/cjs/src/transaction/chaintrackers/index.js",
      "types": "./dist/types/src/transaction/chaintrackers/index.d.ts"
    },
    "./transaction/chaintrackers/*": {
      "import": "./dist/esm/src/transaction/chaintrackers/*.js",
      "require": "./dist/cjs/src/transaction/chaintrackers/*.js",
      "types": "./dist/types/src/transaction/chaintrackers/*.d.ts"
    },
    "./transaction/http": {
      "import": "./dist/esm/src/transaction/http/index.js",
      "require": "./dist/cjs/src/transaction/http/index.js",
      "types": "./dist/types/src/transaction/http/index.d.ts"
    },
    "./transaction/http/*": {
      "import": "./dist/esm/src/transaction/http/*.js",
      "require": "./dist/cjs/src/transaction/http/*.js",
      "types": "./dist/types/src/transaction/http/*.d.ts"
    },
    "./transaction/fee-model": {
      "import": "./dist/esm/src/transaction/fee-model/index.js",
      "require": "./dist/cjs/src/transaction/fee-model/index.js",
      "types": "./dist/types/src/transaction/fee-model/index.d.ts"
    },
    "./transaction/fee-model/*": {
      "import": "./dist/esm/src/transaction/fee-model/*.js",
      "require": "./dist/cjs/src/transaction/fee-model/*.js",
      "types": "./dist/types/src/transaction/fee-model/*.d.ts"
    },
    "./messages": {
      "import": "./dist/esm/src/messages/index.js",
      "require": "./dist/cjs/src/messages/index.js",
      "types": "./dist/types/src/messages/index.d.ts"
    },
    "./messages/*": {
      "import": "./dist/esm/src/messages/*.js",
      "require": "./dist/cjs/src/messages/*.js",
      "types": "./dist/types/src/messages/*.d.ts"
    },
    "./compat": {
      "import": "./dist/esm/src/compat/index.js",
      "require": "./dist/cjs/src/compat/index.js",
      "types": "./dist/types/src/compat/index.d.ts"
    },
    "./compat/*": {
      "import": "./dist/esm/src/compat/*.js",
      "require": "./dist/cjs/src/compat/*.js",
      "types": "./dist/types/src/compat/*.d.ts"
    },
    "./totp": {
      "import": "./dist/esm/src/totp/index.js",
      "require": "./dist/cjs/src/totp/index.js",
      "types": "./dist/types/src/totp/index.d.ts"
    },
    "./totp/*": {
      "import": "./dist/esm/src/totp/*.js",
      "require": "./dist/cjs/src/totp/*.js",
      "types": "./dist/types/src/totp/*.d.ts"
    },
    "./wallet": {
      "import": "./dist/esm/src/wallet/index.js",
      "require": "./dist/cjs/src/wallet/index.js",
      "types": "./dist/types/src/wallet/index.d.ts"
    },
    "./wallet/*": {
      "import": "./dist/esm/src/wallet/*.js",
      "require": "./dist/cjs/src/wallet/*.js",
      "types": "./dist/types/src/wallet/*.d.ts"
    },
    "./wallet/substrates": {
      "import": "./dist/esm/src/wallet/substrates/index.js",
      "require": "./dist/cjs/src/wallet/substrates/index.js",
      "types": "./dist/types/src/wallet/substrates/index.d.ts"
    },
    "./wallet/substrates/*": {
      "import": "./dist/esm/src/wallet/substrates/*.js",
      "require": "./dist/cjs/src/wallet/substrates/*.js",
      "types": "./dist/types/src/wallet/substrates/*.d.ts"
    },
    "./auth": {
      "import": "./dist/esm/src/auth/index.js",
      "require": "./dist/cjs/src/auth/index.js",
      "types": "./dist/types/src/auth/index.d.ts"
    },
    "./auth/*": {
      "import": "./dist/esm/src/auth/*.js",
      "require": "./dist/cjs/src/auth/*.js",
      "types": "./dist/types/src/auth/*.d.ts"
    },
    "./auth/certificate": {
      "import": "./dist/esm/src/auth/certificate/index.js",
      "require": "./dist/cjs/src/auth/certificate/index.js",
      "types": "./dist/types/src/auth/certificate/index.d.ts"
    },
    "./auth/certificate/*": {
      "import": "./dist/esm/src/auth/certificate/*.js",
      "require": "./dist/cjs/src/auth/certificate/*.js",
      "types": "./dist/types/src/auth/certificate/*.d.ts"
    },
    "./overlay-tools": {
      "import": "./dist/esm/src/overlay-tools/index.js",
      "require": "./dist/cjs/src/overlay-tools/index.js",
      "types": "./dist/types/src/overlay-tools/index.d.ts"
    },
    "./overlay-tools/*": {
      "import": "./dist/esm/src/overlay-tools/*.js",
      "require": "./dist/cjs/src/overlay-tools/*.js",
      "types": "./dist/types/src/overlay-tools/*.d.ts"
    },
    "./storage": {
      "import": "./dist/esm/src/storage/index.js",
      "require": "./dist/cjs/src/storage/index.js",
      "types": "./dist/types/src/storage/index.d.ts"
    },
    "./storage/*": {
      "import": "./dist/esm/src/storage/*.js",
      "require": "./dist/cjs/src/storage/*.js",
      "types": "./dist/types/src/storage/*.d.ts"
    },
    "./kvstore": {
      "import": "./dist/esm/src/kvstore/index.js",
      "require": "./dist/cjs/src/kvstore/index.js",
      "types": "./dist/types/src/kvstore/index.d.ts"
    },
    "./kvstore/*": {
      "import": "./dist/esm/src/kvstore/*.js",
      "require": "./dist/cjs/src/kvstore/*.js",
      "types": "./dist/types/src/kvstore/*.d.ts"
    },
    "./umd": {
      "import": "./dist/umd/bundle.js"
    }
  },
  "scripts": {
    "test": "npm run build && jest",
    "test:watch": "npm run build && jest --watch",
    "test:coverage": "npm run build && jest --coverage",
    "lint:ci": "ts-standard src/**/*.ts",
    "lint": "ts-standard --fix src/**/*.ts",
    "build": "npm run build:ts && npm run build:umd",
    "build:ts": "tsc -b && tsconfig-to-dual-package tsconfig.cjs.json",
    "build:umd": "rspack --config rspack.config.js",
    "dev": "tsc -b -w",
    "prepublish": "npm run build",
    "doc": "ts2md",
    "docs:serve": "mkdocs serve",
    "docs:build": "mkdocs build"
  },
  "repository": {
    "type": "git",
    "url": "git+https://github.com/bsv-blockchain/ts-sdk.git"
  },
  "keywords": [
    "BSV",
    "Blockchain",
    "SDK",
    "Bitcoin",
    "SV"
  ],
  "author": "BSV Blockchain Association",
  "license": "SEE LICENSE IN LICENSE.txt",
  "bugs": {
    "url": "https://github.com/bsv-blockchain/ts-sdk/issues"
  },
  "homepage": "https://github.com/bsv-blockchain/ts-sdk#readme",
  "devDependencies": {
    "@eslint/js": "^9.23.0",
    "@jest/globals": "^29.7.0",
    "@rspack/cli": "^1.4.9",
    "@types/jest": "^29.5.14",
    "@types/node": "^22.13.14",
    "eslint": "^9.23.0",
    "globals": "^16.0.0",
    "jest": "^29.7.0",
    "jest-environment-jsdom": "^29.7.0",
    "ts-jest": "^29.3.1",
    "ts-loader": "^9.5.2",
    "ts-standard": "^12.0.2",
    "ts2md": "^0.2.8",
    "tsconfig-to-dual-package": "^1.2.0",
    "typescript": "5.1",
    "typescript-eslint": "^8.29.0",
    "@rspack/core": "^1.4.11"
  },
  "ts-standard": {
    "project": "tsconfig.eslint.json",
    "ignore": [
      "dist"
    ]
  }
}<|MERGE_RESOLUTION|>--- conflicted
+++ resolved
@@ -1,10 +1,6 @@
 {
   "name": "@bsv/sdk",
-<<<<<<< HEAD
-  "version": "1.6.25",
-=======
   "version": "1.7.6",
->>>>>>> 4c47f6ab
   "type": "module",
   "description": "BSV Blockchain Software Development Kit",
   "main": "dist/cjs/mod.js",
