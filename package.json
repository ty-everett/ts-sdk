--- conflicted
+++ resolved
@@ -1,10 +1,6 @@
 {
   "name": "@bsv/sdk",
-<<<<<<< HEAD
-  "version": "1.2.23",
-=======
   "version": "1.3.1",
->>>>>>> ceeb1c04
   "type": "module",
   "description": "BSV Blockchain Software Development Kit",
   "main": "dist/cjs/mod.js",
