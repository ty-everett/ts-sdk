--- conflicted
+++ resolved
@@ -6,32 +6,25 @@
   HexString,
   OutpointString,
   PubKeyHex,
-<<<<<<< HEAD
-  WalletInterface,
-  WalletError,
-} from "../../../mod";
-import Certificate from "./Certificate";
-=======
   ProtoWallet
-} from '../../../mod.js'
-import Certificate from './Certificate.js'
->>>>>>> 5ebcd940
+} from '../../../mod'
+import Certificate from './Certificate'
 
 /**
  * VerifiableCertificate extends the Certificate class, adding functionality to manage a verifier-specific keyring.
  * This keyring allows selective decryption of certificate fields for authorized verifiers.
  */
 export class VerifiableCertificate extends Certificate {
-  declare type: Base64String;
-  declare serialNumber: Base64String;
-  declare subject: PubKeyHex;
-  declare certifier: PubKeyHex;
-  declare revocationOutpoint: OutpointString;
-  declare fields: Record<CertificateFieldNameUnder50Bytes, string>;
-  declare signature?: HexString;
+  declare type: Base64String
+  declare serialNumber: Base64String
+  declare subject: PubKeyHex
+  declare certifier: PubKeyHex
+  declare revocationOutpoint: OutpointString
+  declare fields: Record<CertificateFieldNameUnder50Bytes, string>
+  declare signature?: HexString
 
-  keyring: Record<CertificateFieldNameUnder50Bytes, string>;
-  decryptedFields?: Record<CertificateFieldNameUnder50Bytes, Base64String>;
+  keyring: Record<CertificateFieldNameUnder50Bytes, string>
+  decryptedFields?: Record<CertificateFieldNameUnder50Bytes, Base64String>
 
   constructor(
     type: Base64String,
@@ -52,9 +45,9 @@
       revocationOutpoint,
       fields,
       signature
-    );
-    this.keyring = keyring;
-    this.decryptedFields = decryptedFields;
+    )
+    this.keyring = keyring
+    this.decryptedFields = decryptedFields
   }
 
   /**
@@ -63,48 +56,37 @@
    * @returns {Promise<Record<CertificateFieldNameUnder50Bytes, string>>} - A promise that resolves to an object where each key is a field name and each value is the decrypted field value as a string.
    * @throws {Error} Throws an error if any of the decryption operations fail, with a message indicating the failure context.
    */
-<<<<<<< HEAD
   async decryptFields(
-    verifierWallet: WalletInterface
+    verifierWallet: ProtoWallet
   ): Promise<Record<CertificateFieldNameUnder50Bytes, string>> {
-=======
-  async decryptFields(verifierWallet: ProtoWallet): Promise<Record<CertificateFieldNameUnder50Bytes, string>> {
->>>>>>> 5ebcd940
     if (!this.keyring || Object.keys(this.keyring).length === 0) {
       throw new Error(
-        "A keyring is required to decrypt certificate fields for the verifier."
-      );
+        'A keyring is required to decrypt certificate fields for the verifier.'
+      )
     }
     try {
       const decryptedFields: Record<CertificateFieldNameUnder50Bytes, string> =
-        {};
+        {}
       for (const fieldName in this.keyring) {
         const { plaintext: fieldRevelationKey } = await verifierWallet.decrypt({
-<<<<<<< HEAD
-          ciphertext: Utils.toArray(this.keyring[fieldName], "base64"),
+          ciphertext: Utils.toArray(this.keyring[fieldName], 'base64'),
           ...Certificate.getCertificateFieldEncryptionDetails(
-            this.serialNumber,
-            fieldName
+            fieldName,
+            this.serialNumber
           ),
-          counterparty: this.subject,
-        });
-=======
-          ciphertext: Utils.toArray(this.keyring[fieldName], 'base64'),
-          ...Certificate.getCertificateFieldEncryptionDetails(fieldName, this.serialNumber),
           counterparty: this.subject
         })
->>>>>>> 5ebcd940
 
         const fieldValue = new SymmetricKey(fieldRevelationKey).decrypt(
-          Utils.toArray(this.fields[fieldName], "base64")
-        );
-        decryptedFields[fieldName] = Utils.toUTF8(fieldValue as number[]);
+          Utils.toArray(this.fields[fieldName], 'base64')
+        )
+        decryptedFields[fieldName] = Utils.toUTF8(fieldValue as number[])
       }
-      return decryptedFields;
+      return decryptedFields
     } catch (error) {
       throw new Error(
         `Failed to decrypt selectively revealed certificate fields using keyring: ${error instanceof Error ? error.message : error}`
-      );
+      )
     }
   }
 }