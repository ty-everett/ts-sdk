--- conflicted
+++ resolved
@@ -1,6 +1,6 @@
-import { VerifiableCertificate } from "../certificates/VerifiableCertificate";
-import { WalletInterface } from "../../../mod";
-import { RequestedCertificateSet } from "../types";
+import { VerifiableCertificate } from '../certificates/VerifiableCertificate'
+import { WalletInterface } from '../../../mod'
+import { RequestedCertificateSet } from '../types'
 
 /**
  * Retrieves an array of verifiable certificates based on the request.
@@ -19,17 +19,17 @@
   // Note: This may return multiple certificates that match the correct type.
   const matchingCertificates = await wallet.listCertificates({
     certifiers: requestedCertificates.certifiers,
-    types: Object.keys(requestedCertificates.types),
-  });
+    types: Object.keys(requestedCertificates.types)
+  })
 
   // For each certificate requested, create a verifiable cert with selectively revealed fields
   return await Promise.all(
-    matchingCertificates.certificates.map(async (certificate) => {
+    matchingCertificates.certificates.map(async certificate => {
       const { keyringForVerifier } = await wallet.proveCertificate({
         certificate,
         fieldsToReveal: requestedCertificates.types[certificate.type],
-        verifier: verifierIdentityKey,
-      });
+        verifier: verifierIdentityKey
+      })
       return new VerifiableCertificate(
         certificate.type,
         certificate.serialNumber,
@@ -37,17 +37,9 @@
         certificate.certifier,
         certificate.revocationOutpoint,
         certificate.fields,
-<<<<<<< HEAD
-        certificate.signature,
-        keyringForVerifier
-      );
-    })
-  );
-};
-=======
         keyringForVerifier,
         certificate.signature
       )
-    }))
-}
->>>>>>> 5ebcd940
+    })
+  )
+}