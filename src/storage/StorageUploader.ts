--- conflicted
+++ resolved
@@ -26,50 +26,16 @@
     this.authFetch = new AuthFetch(config.wallet)
   }
 
-<<<<<<< HEAD
-    private async getUploadInfo(
-        fileSize: number,
-        retentionPeriod: number
-    ): Promise<{
-        uploadURL: string
-        requiredHeaders: Record<string, string>
-        amount?: number
-=======
   private async getUploadInfo (
     fileSize: number,
     retentionPeriod: number
   ): Promise<{
       uploadURL: string
       amount?: number
->>>>>>> 13eb3dd8
     }> {
     const url = `${this.baseURL}/upload`
     const body = { fileSize, retentionPeriod }
 
-<<<<<<< HEAD
-        const response = await this.authFetch.fetch(url, {
-            method: 'POST',
-            headers: { 'Content-Type': 'application/json' },
-            body: JSON.stringify(body)
-        })
-        if (!response.ok) {
-            throw new Error(`Upload info request failed: HTTP ${response.status}`)
-        }
-        const data = await response.json() as {
-            status: string,
-            uploadURL: string
-            amount?: number
-            requiredHeaders: Record<string, string>
-        }
-        if (data.status === 'error') {
-            throw new Error('Upload route returned an error.')
-        }
-        return {
-            uploadURL: data.uploadURL,
-            requiredHeaders: data.requiredHeaders,
-            amount: data.amount
-        }
-=======
     const response = await this.authFetch.fetch(url, {
       method: 'POST',
       headers: { 'Content-Type': 'application/json' },
@@ -89,30 +55,9 @@
     return {
       uploadURL: data.uploadURL,
       amount: data.amount
->>>>>>> 13eb3dd8
     }
   }
 
-<<<<<<< HEAD
-    private async uploadFile(
-        uploadURL: string,
-        file: UploadableFile,
-        requiredHeaders: Record<string, string>
-    ): Promise<UploadFileResult> {
-        const body = Uint8Array.from(file.data)
-
-        const response = await fetch(uploadURL, {
-            method: 'PUT',
-            body: body,
-            headers: {
-                'Content-Type': file.type,
-                ...requiredHeaders
-            }
-        })
-        if (!response.ok) {
-            throw new Error(`File upload failed: HTTP ${response.status}`)
-        }
-=======
   private async uploadFile (
     uploadURL: string,
     file: UploadableFile
@@ -127,7 +72,6 @@
     if (!response.ok) {
       throw new Error(`File upload failed: HTTP ${response.status}`)
     }
->>>>>>> 13eb3dd8
 
     const uhrpURL = await StorageUtils.getURLForFile(file.data)
     return {
@@ -158,16 +102,7 @@
     const { file, retentionPeriod } = params
     const fileSize = file.data.length
 
-<<<<<<< HEAD
-        const { uploadURL, amount, requiredHeaders } = await this.getUploadInfo(fileSize, retentionPeriod)
-        return this.uploadFile(uploadURL, file, requiredHeaders)
-    }
-}
-
- 
-=======
     const { uploadURL } = await this.getUploadInfo(fileSize, retentionPeriod)
     return await this.uploadFile(uploadURL, file)
   }
-}
->>>>>>> 13eb3dd8
+}