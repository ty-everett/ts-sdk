<<<<<<< HEAD
import TransactionInput from './TransactionInput.js'
import TransactionOutput from './TransactionOutput.js'
import UnlockingScript from '../script/UnlockingScript.js'
import LockingScript from '../script/LockingScript.js'
import { Reader, Writer, toHex, toArray } from '../primitives/utils.js'
import { hash256 } from '../primitives/Hash.js'
import FeeModel from './FeeModel.js'
import SatoshisPerKilobyte from './fee-models/SatoshisPerKilobyte.js'
import { Broadcaster, BroadcastResponse, BroadcastFailure } from './Broadcaster.js'
import MerklePath from './MerklePath.js'
import Spend from '../script/Spend.js'
import ChainTracker from './ChainTracker.js'
import { defaultBroadcaster } from './broadcasters/DefaultBroadcaster.js'
import { defaultChainTracker } from './chaintrackers/DefaultChainTracker.js'
import { ATOMIC_BEEF, Beef, BEEF_V1 } from './Beef.js'
import P2PKH from '../script/templates/P2PKH.js'
=======
import TransactionInput from './TransactionInput'
import TransactionOutput from './TransactionOutput'
import UnlockingScript from '../script/UnlockingScript'
import LockingScript from '../script/LockingScript'
import { Reader, Writer, toHex, toArray } from '../primitives/utils'
import { hash256 } from '../primitives/Hash'
import FeeModel from './FeeModel'
import SatoshisPerKilobyte from './fee-models/SatoshisPerKilobyte'
import {
  Broadcaster,
  BroadcastResponse,
  BroadcastFailure
} from './Broadcaster'
import MerklePath from './MerklePath'
import Spend from '../script/Spend'
import ChainTracker from './ChainTracker'
import { defaultBroadcaster } from './broadcasters/DefaultBroadcaster'
import { defaultChainTracker } from './chaintrackers/DefaultChainTracker'
import { ATOMIC_BEEF, BEEF_V1 } from './Beef'
import P2PKH from '../script/templates/P2PKH'
>>>>>>> cc4eae73

/**
 * Represents a complete Bitcoin transaction. This class encapsulates all the details
 * required for creating, signing, and processing a Bitcoin transaction, including
 * inputs, outputs, and various transaction-related methods.
 *
 * @class Transaction
 * @property {number} version - The version number of the transaction. Used to specify
 *           which set of rules this transaction follows.
 * @property {TransactionInput[]} inputs - An array of TransactionInput objects, representing
 *           the inputs for the transaction. Each input references a previous transaction's output.
 * @property {TransactionOutput[]} outputs - An array of TransactionOutput objects, representing
 *           the outputs for the transaction. Each output specifies the amount of satoshis to be
 *           transferred and the conditions under which they can be spent.
 * @property {number} lockTime - The lock time of the transaction. If non-zero, it specifies the
 *           earliest time or block height at which the transaction can be added to the block chain.
 * @property {Record<string, any>} metadata - A key-value store for attaching additional data to
 *           the transaction object, not included in the transaction itself. Useful for adding descriptions, internal reference numbers, or other information.
 * @property {MerkleProof} [merklePath] - Optional. A merkle proof demonstrating the transaction's
 *           inclusion in a block. Useful for transaction verification using SPV.
 *
 * @example
 * // Creating a new transaction
 * let tx = new Transaction();
 * tx.addInput(...);
 * tx.addOutput(...);
 * await tx.fee();
 * await tx.sign();
 * await tx.broadcast();
 *
 * @description
 * The Transaction class provides comprehensive
 * functionality to handle various aspects of transaction creation, including
 * adding inputs and outputs, computing fees, signing the transaction, and
 * generating its binary or hexadecimal representation.
 */
export default class Transaction {
  version: number
  inputs: TransactionInput[]
  outputs: TransactionOutput[]
  lockTime: number
  metadata: Record<string, any>
  merklePath?: MerklePath
  private cachedHash?: number[]

  // Recursive function for adding merkle proofs or input transactions
  private static addPathOrInputs (
    obj: { pathIndex?: number, tx: Transaction },
    transactions: Record<
    string,
    {
      pathIndex?: number
      tx: Transaction
    }
    >,
    BUMPs: MerklePath[]
  ): void {
    if (typeof obj.pathIndex === 'number') {
      const path = BUMPs[obj.pathIndex]
      if (typeof path !== 'object') {
        throw new Error('Invalid merkle path index found in BEEF!')
      }
      obj.tx.merklePath = path
    } else {
      for (const input of obj.tx.inputs) {
        const sourceObj = transactions[input.sourceTXID]
        if (typeof sourceObj !== 'object') {
          throw new Error(
            `Reference to unknown TXID in BEEF: ${input.sourceTXID}`
          )
        }
        input.sourceTransaction = sourceObj.tx
        this.addPathOrInputs(sourceObj, transactions, BUMPs)
      }
    }
  }

  /**
   * Creates a new transaction, linked to its inputs and their associated merkle paths, from a BEEF V1, V2 or Atomic.
   * Optionally, you can provide a specific TXID to retrieve a particular transaction from the BEEF data.
   * If the TXID is provided but not found in the BEEF data, an error will be thrown.
   * If no TXID is provided, the last transaction in the BEEF data is returned, or the atomic txid.
   * @param beef A binary representation of transactions in BEEF format.
   * @param txid Optional TXID of the transaction to retrieve from the BEEF data.
   * @returns An anchored transaction, linked to its associated inputs populated with merkle paths.
   */
  static fromBEEF (beef: number[], txid?: string): Transaction {
<<<<<<< HEAD
    const { tx } = Transaction.fromAnyBeef(beef, txid)
    return tx
=======
    const reader = new Reader(beef)
    const { transactions, BUMPs } = Transaction.parseBEEFData(reader)

    // The last transaction in the BEEF data can be used if txid is not provided
    const txids = Object.keys(transactions)
    const lastTXID = txids[txids.length - 1]
    const targetTXID = txid || lastTXID

    if (!transactions[targetTXID]) {
      throw new Error(
        `Transaction with TXID ${targetTXID} not found in BEEF data.`
      )
    }

    this.addPathOrInputs(transactions[targetTXID], transactions, BUMPs)

    return transactions[targetTXID].tx
>>>>>>> cc4eae73
  }

  /**
   * Creates a new transaction from an Atomic BEEF (BRC-95) structure.
   * Extracts the subject transaction and supporting merkle path and source transactions contained in the BEEF data
   *
   * @param beef A binary representation of an Atomic BEEF structure.
   * @returns The subject transaction, linked to its associated inputs populated with merkle paths.
   */
  static fromAtomicBEEF (beef: number[]): Transaction {
<<<<<<< HEAD
    const { tx, txid, beef: b } = Transaction.fromAnyBeef(beef)
    if (txid !== b.atomicTxid) {
      if (b.atomicTxid)
        throw new Error(`Transaction with TXID ${b.atomicTxid} not found in BEEF data.`)
      else
        throw new Error(`beef must conform to BRC-95 and must contain the subject txid.`)
    }
    return tx
  }

  private static fromAnyBeef(beef: number[], txid?: string) : { tx: Transaction, beef: Beef, txid: string } {
    const b = Beef.fromBinary(beef)
    if (b.txs.length < 1) {
      throw new Error(`beef must include at least one transaction.`)
    }
    const target = txid || b.atomicTxid || b.txs.slice(-1)[0].txid
    const tx = b.findAtomicTransaction(target)
    if (!tx) {
      if (txid)
        throw new Error(`Transaction with TXID ${target} not found in BEEF data.`)
      else
        throw new Error(`beef does not contain transaction for atomic txid.`)
    }
    return { tx, beef: b, txid: target }
=======
    const reader = new Reader(beef)
    // Read the Atomic BEEF prefix
    const prefix = reader.readUInt32LE()
    if (prefix !== ATOMIC_BEEF) {
      throw new Error(
        `Invalid Atomic BEEF prefix. Expected 0x01010101, received 0x${prefix.toString(16)}.`
      )
    }

    // Read the subject TXID
    const subjectTXIDArray = reader.read(32)
    const subjectTXID = toHex(subjectTXIDArray)

    // The remaining data is the BEEF data
    const beefReader = new Reader(reader.read())
    const { transactions, BUMPs } = Transaction.parseBEEFData(beefReader)

    // Ensure that the subject transaction exists
    if (!transactions[subjectTXID]) {
      throw new Error(
        `Subject transaction with TXID ${subjectTXID} not found in Atomic BEEF data.`
      )
    }

    // Ensure that all transactions are part of the dependency graph of the subject transaction
    const validTxids = new Set<string>()
    // All BUMP level 0 hashes are valid.
    for (const bump of BUMPs) {
      for (const n of bump.path[0]) {
        if (n.hash) {
          validTxids.add(n.hash)
        }
      }
    }
    // To keep track of which transactions were used.
    const unusedTxTxids = new Set<string>()
    for (const txid of Object.keys(transactions)) unusedTxTxids.add(txid)

    const traverseDependencies = (txid: string) => {
      unusedTxTxids.delete(txid)
      if (validTxids.has(txid)) {
        return
      }
      validTxids.add(txid)
      const tx = transactions[txid].tx
      for (const input of tx.inputs) {
        const inputTxid = input.sourceTXID
        if (!transactions[inputTxid]) {
          throw new Error(
            `Input transaction with TXID ${inputTxid} is missing in Atomic BEEF data.`
          )
        }
        traverseDependencies(inputTxid)
      }
    }

    traverseDependencies(subjectTXID)

    // Check for any unrelated transactions
    for (const txid of unusedTxTxids) {
      throw new Error(
        `Unrelated transaction with TXID ${txid} found in Atomic BEEF data.`
      )
    }

    this.addPathOrInputs(transactions[subjectTXID], transactions, BUMPs)

    return transactions[subjectTXID].tx
  }

  /**
   * Parses BEEF data from a Reader and returns the transactions and BUMPs.
   *
   * @param reader The Reader positioned at the start of BEEF data.
   * @returns An object containing the transactions and BUMPs.
   */
  private static parseBEEFData (reader: Reader): {
    transactions: Record<string, { pathIndex?: number, tx: Transaction }>
    BUMPs: MerklePath[]
  } {
    // Read the version
    const version = reader.readUInt32LE()
    if (version !== BEEF_V1) {
      throw new Error(
        `Invalid BEEF version. Expected ${BEEF_V1}, received ${version}.`
      )
    }

    // Read the BUMPs
    const numberOfBUMPs = reader.readVarIntNum()
    const BUMPs = []
    for (let i = 0; i < numberOfBUMPs; i++) {
      BUMPs.push(MerklePath.fromReader(reader))
    }

    // Read all transactions into an object
    // The object has keys of TXIDs and values of objects with transactions and BUMP indexes
    const numberOfTransactions = reader.readVarIntNum()
    const transactions: Record<
    string,
    { pathIndex?: number, tx: Transaction }
    > = {}
    for (let i = 0; i < numberOfTransactions; i++) {
      const tx = Transaction.fromReader(reader)
      const obj: { pathIndex?: number, tx: Transaction } = { tx }
      const txid = tx.id('hex')
      const hasBump = Boolean(reader.readUInt8())
      if (hasBump) {
        obj.pathIndex = reader.readVarIntNum()
      }
      transactions[txid] = obj
    }

    return { transactions, BUMPs }
>>>>>>> cc4eae73
  }

  /**
   * Creates a new transaction, linked to its inputs and their associated merkle paths, from a EF (BRC-30) structure.
   * @param ef A binary representation of a transaction in EF format.
   * @returns An extended transaction, linked to its associated inputs by locking script and satoshis amounts only.
   */
  static fromEF (ef: number[]): Transaction {
    const br = new Reader(ef)
    const version = br.readUInt32LE()
    if (toHex(br.read(6)) !== '0000000000ef') { throw new Error('Invalid EF marker') }
    const inputsLength = br.readVarIntNum()
    const inputs: TransactionInput[] = []
    for (let i = 0; i < inputsLength; i++) {
      const sourceTXID = toHex(br.readReverse(32))
      const sourceOutputIndex = br.readUInt32LE()
      const scriptLength = br.readVarIntNum()
      const scriptBin = br.read(scriptLength)
      const unlockingScript = UnlockingScript.fromBinary(scriptBin)
      const sequence = br.readUInt32LE()
      const satoshis = br.readUInt64LEBn().toNumber()
      const lockingScriptLength = br.readVarIntNum()
      const lockingScriptBin = br.read(lockingScriptLength)
      const lockingScript = LockingScript.fromBinary(lockingScriptBin)
      const sourceTransaction = new Transaction(null, [], [], null)
      sourceTransaction.outputs = Array(sourceOutputIndex + 1).fill(null)
      sourceTransaction.outputs[sourceOutputIndex] = {
        satoshis,
        lockingScript
      }
      inputs.push({
        sourceTransaction,
        sourceTXID,
        sourceOutputIndex,
        unlockingScript,
        sequence
      })
    }
    const outputsLength = br.readVarIntNum()
    const outputs: TransactionOutput[] = []
    for (let i = 0; i < outputsLength; i++) {
      const satoshis = br.readUInt64LEBn().toNumber()
      const scriptLength = br.readVarIntNum()
      const scriptBin = br.read(scriptLength)
      const lockingScript = LockingScript.fromBinary(scriptBin)
      outputs.push({
        satoshis,
        lockingScript
      })
    }
    const lockTime = br.readUInt32LE()
    return new Transaction(version, inputs, outputs, lockTime)
  }

  /**
   * Since the validation of blockchain data is atomically transaction data validation,
   * any application seeking to validate data in output scripts must store the entire transaction as well.
   * Since the transaction data includes the output script data, saving a second copy of potentially
   * large scripts can bloat application storage requirements.
   *
   * This function efficiently parses binary transaction data to determine the offsets and lengths of each script.
   * This supports the efficient retreival of script data from transaction data.
   *
   * @param bin binary transaction data
   * @returns {
   *   inputs: { vin: number, offset: number, length: number }[]
   *   outputs: { vout: number, offset: number, length: number }[]
   * }
   */
  static parseScriptOffsets (bin: number[]): {
    inputs: Array<{ vin: number, offset: number, length: number }>
    outputs: Array<{ vout: number, offset: number, length: number }>
  } {
    const br = new Reader(bin)
    const inputs: Array<{ vin: number, offset: number, length: number }> = []
    const outputs: Array<{ vout: number, offset: number, length: number }> = []

    br.pos += 4 // version
    const inputsLength = br.readVarIntNum()
    for (let i = 0; i < inputsLength; i++) {
      br.pos += 36 // txid and vout
      const scriptLength = br.readVarIntNum()
      inputs.push({ vin: i, offset: br.pos, length: scriptLength })
      br.pos += scriptLength + 4 // script and sequence
    }
    const outputsLength = br.readVarIntNum()
    for (let i = 0; i < outputsLength; i++) {
      br.pos += 8 // satoshis
      const scriptLength = br.readVarIntNum()
      outputs.push({ vout: i, offset: br.pos, length: scriptLength })
      br.pos += scriptLength
    }
    return { inputs, outputs }
  }

  static fromReader (br: Reader): Transaction {
    const version = br.readUInt32LE()
    const inputsLength = br.readVarIntNum()
    const inputs: TransactionInput[] = []
    for (let i = 0; i < inputsLength; i++) {
      const sourceTXID = toHex(br.readReverse(32))
      const sourceOutputIndex = br.readUInt32LE()
      const scriptLength = br.readVarIntNum()
      const scriptBin = br.read(scriptLength)
      const unlockingScript = UnlockingScript.fromBinary(scriptBin)
      const sequence = br.readUInt32LE()
      inputs.push({
        sourceTXID,
        sourceOutputIndex,
        unlockingScript,
        sequence
      })
    }
    const outputsLength = br.readVarIntNum()
    const outputs: TransactionOutput[] = []
    for (let i = 0; i < outputsLength; i++) {
      const satoshis = br.readUInt64LEBn().toNumber()
      const scriptLength = br.readVarIntNum()
      const scriptBin = br.read(scriptLength)
      const lockingScript = LockingScript.fromBinary(scriptBin)
      outputs.push({
        satoshis,
        lockingScript
      })
    }
    const lockTime = br.readUInt32LE()
    return new Transaction(version, inputs, outputs, lockTime)
  }

  /**
   * Creates a Transaction instance from a binary array.
   *
   * @static
   * @param {number[]} bin - The binary array representation of the transaction.
   * @returns {Transaction} - A new Transaction instance.
   */
  static fromBinary (bin: number[]): Transaction {
    const br = new Reader(bin)
    return Transaction.fromReader(br)
  }

  /**
   * Creates a Transaction instance from a hexadecimal string.
   *
   * @static
   * @param {string} hex - The hexadecimal string representation of the transaction.
   * @returns {Transaction} - A new Transaction instance.
   */
  static fromHex (hex: string): Transaction {
    return Transaction.fromBinary(toArray(hex, 'hex'))
  }

  /**
   * Creates a Transaction instance from a hexadecimal string encoded EF.
   *
   * @static
   * @param {string} hex - The hexadecimal string representation of the transaction EF.
   * @returns {Transaction} - A new Transaction instance.
   */
  static fromHexEF (hex: string): Transaction {
    return Transaction.fromEF(toArray(hex, 'hex'))
  }

  /**
   * Creates a Transaction instance from a hexadecimal string encoded BEEF.
   * Optionally, you can provide a specific TXID to retrieve a particular transaction from the BEEF data.
   * If the TXID is provided but not found in the BEEF data, an error will be thrown.
   * If no TXID is provided, the last transaction in the BEEF data is returned.
   *
   * @static
   * @param {string} hex - The hexadecimal string representation of the transaction BEEF.
   * @param {string} [txid] - Optional TXID of the transaction to retrieve from the BEEF data.
   * @returns {Transaction} - A new Transaction instance.
   */
  static fromHexBEEF (hex: string, txid?: string): Transaction {
    return Transaction.fromBEEF(toArray(hex, 'hex'), txid)
  }

  constructor (
    version: number = 1,
    inputs: TransactionInput[] = [],
    outputs: TransactionOutput[] = [],
    lockTime: number = 0,
    metadata: Record<string, any> = {},
    merklePath?: MerklePath
  ) {
    this.version = version
    this.inputs = inputs
    this.outputs = outputs
    this.lockTime = lockTime
    this.metadata = metadata
    this.merklePath = merklePath
  }

  /**
   * Adds a new input to the transaction.
   *
   * @param {TransactionInput} input - The TransactionInput object to add to the transaction.
   * @throws {Error} - If the input does not have a sourceTXID or sourceTransaction defined.
   */
  addInput (input: TransactionInput): void {
    if (
      typeof input.sourceTXID === 'undefined' &&
      typeof input.sourceTransaction === 'undefined'
    ) {
      throw new Error(
        'A reference to an an input transaction is required. If the input transaction itself cannot be referenced, its TXID must still be provided.'
      )
    }
    // If the input sequence number hasn't been set, the expectation is that it is final.
    if (typeof input.sequence === 'undefined') {
      input.sequence = 0xffffffff
    }
    this.cachedHash = undefined
    this.inputs.push(input)
  }

  /**
   * Adds a new output to the transaction.
   *
   * @param {TransactionOutput} output - The TransactionOutput object to add to the transaction.
   */
  addOutput (output: TransactionOutput): void {
    this.cachedHash = undefined
    if (!output.change) {
      if (typeof output.satoshis === 'undefined') {
        throw new Error(
          'either satoshis must be defined or change must be set to true'
        )
      }
      if (output.satoshis < 0) { throw new Error('satoshis must be a positive integer or zero') }
    }
    if (!output.lockingScript) throw new Error('lockingScript must be defined')
    this.outputs.push(output)
  }

  /**
   * Adds a new P2PKH output to the transaction.
   *
   * @param {number[] | string} address - The P2PKH address of the output.
   * @param {number} [satoshis] - The number of satoshis to send to the address - if not provided, the output is considered a change output.
   *
   */
  addP2PKHOutput (address: number[] | string, satoshis?: number): void {
    const lockingScript = new P2PKH().lock(address)
    if (typeof satoshis === 'undefined') {
      return this.addOutput({ lockingScript, change: true })
    }
    this.addOutput({
      lockingScript,
      satoshis
    })
  }

  /**
   * Updates the transaction's metadata.
   *
   * @param {Record<string, any>} metadata - The metadata object to merge into the existing metadata.
   */
  updateMetadata (metadata: Record<string, any>): void {
    this.metadata = {
      ...this.metadata,
      ...metadata
    }
  }

  /**
   * Computes fees prior to signing.
   * If no fee model is provided, uses a SatoshisPerKilobyte fee model that pays 10 sat/kb.
   * If fee is a number, the transaction uses that value as fee.
   *
   * @param modelOrFee - The initialized fee model to use or fixed fee for the transaction
   * @param changeDistribution - Specifies how the change should be distributed
   * amongst the change outputs
   *
   */
  async fee (
    modelOrFee: FeeModel | number = new SatoshisPerKilobyte(10),
    changeDistribution: 'equal' | 'random' = 'equal'
  ): Promise<void> {
    this.cachedHash = undefined
    if (typeof modelOrFee === 'number') {
      const sats = modelOrFee
      modelOrFee = {
        computeFee: async () => sats
      }
    }
    const fee = await modelOrFee.computeFee(this)
    const change = this.calculateChange(fee)
    if (change <= 0) {
      this.outputs = this.outputs.filter((output) => !output.change)
      return
    }
    this.distributeChange(change, changeDistribution)
  }

  private calculateChange (fee: number): number {
    let change = 0
    for (const input of this.inputs) {
      if (typeof input.sourceTransaction !== 'object') {
        throw new Error(
          'Source transactions are required for all inputs during fee computation'
        )
      }
      change +=
        input.sourceTransaction.outputs[input.sourceOutputIndex].satoshis
    }
    change -= fee
    for (const out of this.outputs) {
      if (!out.change) {
        change -= out.satoshis
      }
    }
    return change
  }

  private distributeChange (
    change: number,
    changeDistribution: 'equal' | 'random'
  ): void {
    let distributedChange = 0
    const changeOutputs = this.outputs.filter((out) => out.change)
    if (changeDistribution === 'random') {
      distributedChange = this.distributeRandomChange(change, changeOutputs)
    } else if (changeDistribution === 'equal') {
      distributedChange = this.distributeEqualChange(change, changeOutputs)
    }
    if (distributedChange < change) {
      this.outputs[this.outputs.length - 1].satoshis +=
        change - distributedChange
    }
  }

  private distributeRandomChange (
    change: number,
    changeOutputs: TransactionOutput[]
  ): number {
    let distributedChange = 0
    let changeToUse = change
    const benfordNumbers = Array(changeOutputs.length).fill(1)
    changeToUse -= changeOutputs.length
    distributedChange += changeOutputs.length
    for (let i = 0; i < changeOutputs.length - 1; i++) {
      const portion = this.benfordNumber(0, changeToUse)
      benfordNumbers[i] += portion
      distributedChange += portion
      changeToUse -= portion
    }
    for (const output of this.outputs) {
      if (output.change) output.satoshis = benfordNumbers.shift()
    }
    return distributedChange
  }

  private distributeEqualChange (
    change: number,
    changeOutputs: TransactionOutput[]
  ): number {
    let distributedChange = 0
    const perOutput = Math.floor(change / changeOutputs.length)
    for (const out of changeOutputs) {
      distributedChange += perOutput
      out.satoshis = perOutput
    }
    return distributedChange
  }

  private benfordNumber (min: number, max: number): number {
    const d = Math.floor(Math.random() * 9) + 1
    return Math.floor(
      min + ((max - min) * Math.log10(1 + 1 / d)) / Math.log10(10)
    )
  }

  /**
   * Utility method that returns the current fee based on inputs and outputs
   *
   * @returns The current transaction fee
   */
  getFee (): number {
    let totalIn = 0
    for (const input of this.inputs) {
      if (typeof input.sourceTransaction !== 'object') {
        throw new Error(
          'Source transactions or sourceSatoshis are required for all inputs to calculate fee'
        )
      }
      totalIn +=
        input.sourceTransaction.outputs[input.sourceOutputIndex].satoshis
    }
    let totalOut = 0
    for (const output of this.outputs) {
      totalOut += output.satoshis || 0
    }
    return totalIn - totalOut
  }

  /**
   * Signs a transaction, hydrating all its unlocking scripts based on the provided script templates where they are available.
   */
  async sign (): Promise<void> {
    this.cachedHash = undefined
    for (const out of this.outputs) {
      if (typeof out.satoshis === 'undefined') {
        if (out.change) {
          throw new Error(
            'There are still change outputs with uncomputed amounts. Use the fee() method to compute the change amounts and transaction fees prior to signing.'
          )
        } else {
          throw new Error(
            'One or more transaction outputs is missing an amount. Ensure all output amounts are provided before signing.'
          )
        }
      }
    }
    const unlockingScripts = await Promise.all(
      this.inputs.map(async (x, i): Promise<UnlockingScript | undefined> => {
        if (typeof this.inputs[i].unlockingScriptTemplate === 'object') {
          return await this.inputs[i].unlockingScriptTemplate.sign(this, i)
        } else {
          return await Promise.resolve(undefined)
        }
      })
    )
    for (let i = 0, l = this.inputs.length; i < l; i++) {
      if (typeof this.inputs[i].unlockingScriptTemplate === 'object') {
        this.inputs[i].unlockingScript = unlockingScripts[i]
      }
    }
  }

  /**
   * Broadcasts a transaction.
   *
   * @param broadcaster The Broadcaster instance wwhere the transaction will be sent
   * @returns A BroadcastResponse or BroadcastFailure from the Broadcaster
   */
  async broadcast (
    broadcaster: Broadcaster = defaultBroadcaster()
  ): Promise<BroadcastResponse | BroadcastFailure> {
    return await broadcaster.broadcast(this)
  }

  /**
   * Converts the transaction to a binary array format.
   *
   * @returns {number[]} - The binary array representation of the transaction.
   */
  toBinary (): number[] {
    const writer = new Writer()
    writer.writeUInt32LE(this.version)
    writer.writeVarIntNum(this.inputs.length)
    for (const i of this.inputs) {
      if (typeof i.sourceTXID === 'undefined') {
        writer.write(i.sourceTransaction.hash() as number[])
      } else {
        writer.writeReverse(toArray(i.sourceTXID, 'hex'))
      }
      writer.writeUInt32LE(i.sourceOutputIndex)
      const scriptBin = i.unlockingScript.toBinary()
      writer.writeVarIntNum(scriptBin.length)
      writer.write(scriptBin)
      writer.writeUInt32LE(i.sequence)
    }
    writer.writeVarIntNum(this.outputs.length)
    for (const o of this.outputs) {
      writer.writeUInt64LE(o.satoshis)
      const scriptBin = o.lockingScript.toBinary()
      writer.writeVarIntNum(scriptBin.length)
      writer.write(scriptBin)
    }
    writer.writeUInt32LE(this.lockTime)
    return writer.toArray()
  }

  /**
   * Converts the transaction to a BRC-30 EF format.
   *
   * @returns {number[]} - The BRC-30 EF representation of the transaction.
   */
  toEF (): number[] {
    const writer = new Writer()
    writer.writeUInt32LE(this.version)
    writer.write([0, 0, 0, 0, 0, 0xef])
    writer.writeVarIntNum(this.inputs.length)
    for (const i of this.inputs) {
      if (typeof i.sourceTransaction === 'undefined') {
        throw new Error(
          'All inputs must have source transactions when serializing to EF format'
        )
      }
      if (typeof i.sourceTXID === 'undefined') {
        writer.write(i.sourceTransaction.hash() as number[])
      } else {
        writer.write(toArray(i.sourceTXID, 'hex').reverse() as number[])
      }
      writer.writeUInt32LE(i.sourceOutputIndex)
      const scriptBin = i.unlockingScript.toBinary()
      writer.writeVarIntNum(scriptBin.length)
      writer.write(scriptBin)
      writer.writeUInt32LE(i.sequence)
      writer.writeUInt64LE(
        i.sourceTransaction.outputs[i.sourceOutputIndex].satoshis
      )
      const lockingScriptBin =
        i.sourceTransaction.outputs[
          i.sourceOutputIndex
        ].lockingScript.toBinary()
      writer.writeVarIntNum(lockingScriptBin.length)
      writer.write(lockingScriptBin)
    }
    writer.writeVarIntNum(this.outputs.length)
    for (const o of this.outputs) {
      writer.writeUInt64LE(o.satoshis)
      const scriptBin = o.lockingScript.toBinary()
      writer.writeVarIntNum(scriptBin.length)
      writer.write(scriptBin)
    }
    writer.writeUInt32LE(this.lockTime)
    return writer.toArray()
  }

  /**
   * Converts the transaction to a hexadecimal string EF.
   *
   * @returns {string} - The hexadecimal string representation of the transaction EF.
   */
  toHexEF (): string {
    return toHex(this.toEF())
  }

  /**
   * Converts the transaction to a hexadecimal string format.
   *
   * @returns {string} - The hexadecimal string representation of the transaction.
   */
  toHex (): string {
    return toHex(this.toBinary())
  }

  /**
   * Converts the transaction to a hexadecimal string BEEF.
   *
   * @returns {string} - The hexadecimal string representation of the transaction BEEF.
   */
  toHexBEEF (): string {
    return toHex(this.toBEEF())
  }

  /**
   * Converts the transaction to a hexadecimal string Atomic BEEF.
   *
   * @returns {string} - The hexadecimal string representation of the transaction Atomic BEEF.
   */
  toHexAtomicBEEF (): string {
    return toHex(this.toAtomicBEEF())
  }

  /**
   * Calculates the transaction's hash.
   *
   * @param {'hex' | undefined} enc - The encoding to use for the hash. If 'hex', returns a hexadecimal string; otherwise returns a binary array.
   * @returns {string | number[]} - The hash of the transaction in the specified format.
   */
  hash (enc?: 'hex'): number[] | string {
    let hash
    if (this.cachedHash) {
      hash = this.cachedHash
    } else {
      hash = hash256(this.toBinary())
      this.cachedHash = hash
    }
    if (enc === 'hex') {
      return toHex(hash)
    }
    return hash
  }

  /**
   * Calculates the transaction's ID in binary array.
   *
   * @returns {number[]} - The ID of the transaction in the binary array format.
   */
  id (): number[]
  /**
   * Calculates the transaction's ID in hexadecimal format.
   *
   * @param {'hex'} enc - The encoding to use for the ID. If 'hex', returns a hexadecimal string.
   * @returns {string} - The ID of the transaction in the hex format.
   */
  id (enc: 'hex'): string
  /**
   * Calculates the transaction's ID.
   *
   * @param {'hex' | undefined} enc - The encoding to use for the ID. If 'hex', returns a hexadecimal string; otherwise returns a binary array.
   * @returns {string | number[]} - The ID of the transaction in the specified format.
   */
  id (enc?: 'hex'): number[] | string {
    const id = [...(this.hash() as number[])]
    id.reverse()
    if (enc === 'hex') {
      return toHex(id)
    }
    return id
  }

  /**
   * Verifies the legitimacy of the Bitcoin transaction according to the rules of SPV by ensuring all the input transactions link back to valid block headers, the chain of spends for all inputs are valid, and the sum of inputs is not less than the sum of outputs.
   *
   * @param chainTracker - An instance of ChainTracker, a Bitcoin block header tracker. If the value is set to 'scripts only', headers will not be verified. If not provided then the default chain tracker will be used.
   *
   * @returns Whether the transaction is valid according to the rules of SPV.
   *
   * @example tx.verify(new WhatsOnChain(), new SatoshisPerKilobyte(1))
   */
  async verify (
    chainTracker: ChainTracker | 'scripts only' = defaultChainTracker(),
    feeModel?: FeeModel
  ): Promise<boolean> {
    const verifiedTxids = new Set<string>()
    const txQueue: Transaction[] = [this]

    while (txQueue.length > 0) {
      const tx = txQueue.shift()
      const txid = tx.id('hex')
      if (verifiedTxids.has(txid)) {
        continue
      }

      // If the transaction has a valid merkle path, verification is complete.
      if (typeof tx.merklePath === 'object') {
        if (chainTracker === 'scripts only') {
          verifiedTxids.add(txid)
          continue
        } else {
          const proofValid = await tx.merklePath.verify(txid, chainTracker)
          // If the proof is valid, no need to verify inputs.
          if (proofValid) {
            verifiedTxids.add(txid)
            continue
          }
        }
      }

      // Verify fee if feeModel is provided
      if (typeof feeModel !== 'undefined') {
        const cpTx = Transaction.fromEF(tx.toEF())
        delete cpTx.outputs[0].satoshis
        cpTx.outputs[0].change = true
        await cpTx.fee(feeModel)
        if (tx.getFee() < cpTx.getFee()) {
          throw new Error(
            `Verification failed because the transaction ${txid} has an insufficient fee and has not been mined.`
          )
        }
      }

      // Verify each input transaction and evaluate the spend events.
      // Also, keep a total of the input amounts for later.
      let inputTotal = 0
      for (let i = 0; i < tx.inputs.length; i++) {
        const input = tx.inputs[i]
        if (typeof input.sourceTransaction !== 'object') {
          throw new Error(
            `Verification failed because the input at index ${i} of transaction ${txid} is missing an associated source transaction. This source transaction is required for transaction verification because there is no merkle proof for the transaction spending a UTXO it contains.`
          )
        }
        if (typeof input.unlockingScript !== 'object') {
          throw new Error(
            `Verification failed because the input at index ${i} of transaction ${txid} is missing an associated unlocking script. This script is required for transaction verification because there is no merkle proof for the transaction spending the UTXO.`
          )
        }
        const sourceOutput =
          input.sourceTransaction.outputs[input.sourceOutputIndex]
        inputTotal += sourceOutput.satoshis

        const sourceTxid = input.sourceTransaction.id('hex')
        if (!verifiedTxids.has(sourceTxid)) {
          txQueue.push(input.sourceTransaction)
        }

        const otherInputs = tx.inputs.filter((_, idx) => idx !== i)
        if (typeof input.sourceTXID === 'undefined') {
          input.sourceTXID = sourceTxid
        }

        const spend = new Spend({
          sourceTXID: input.sourceTXID,
          sourceOutputIndex: input.sourceOutputIndex,
          lockingScript: sourceOutput.lockingScript,
          sourceSatoshis: sourceOutput.satoshis,
          transactionVersion: tx.version,
          otherInputs,
          unlockingScript: input.unlockingScript,
          inputSequence: input.sequence,
          inputIndex: i,
          outputs: tx.outputs,
          lockTime: tx.lockTime
        })
        const spendValid = spend.validate()

        if (!spendValid) {
          return false
        }
      }

      // Total the outputs to ensure they don't amount to more than the inputs
      let outputTotal = 0
      for (const out of tx.outputs) {
        if (typeof out.satoshis !== 'number') {
          throw new Error(
            'Every output must have a defined amount during transaction verification.'
          )
        }
        outputTotal += out.satoshis
      }

      if (outputTotal > inputTotal) {
        return false
      }

      verifiedTxids.add(txid)
    }

    return true
  }

  /**
   * Serializes this transaction, together with its inputs and the respective merkle proofs, into the BEEF (BRC-62) format. This enables efficient verification of its compliance with the rules of SPV.
   *
   * @param allowPartial If true, error will not be thrown if there are any missing sourceTransactions.
   *
   * @returns The serialized BEEF structure
   * @throws Error if there are any missing sourceTransactions unless `allowPartial` is true.
   */
  toBEEF (allowPartial?: boolean): number[] {
    const writer = new Writer()
    writer.writeUInt32LE(BEEF_V1)
    const BUMPs: MerklePath[] = []
    const txs: Array<{ tx: Transaction, pathIndex?: number }> = []

    // Recursive function to add paths and input transactions for a TX
    const addPathsAndInputs = (tx: Transaction): void => {
      const obj: { tx: Transaction, pathIndex?: number } = { tx }
      const hasProof = typeof tx.merklePath === 'object'
      if (hasProof) {
        let added = false
        // If this proof is identical to another one previously added, we use that first. Otherwise, we try to merge it with proofs from the same block.
        for (let i = 0; i < BUMPs.length; i++) {
          if (BUMPs[i] === tx.merklePath) {
            // Literally the same
            obj.pathIndex = i
            added = true
            break
          }
          if (BUMPs[i].blockHeight === tx.merklePath.blockHeight) {
            // Probably the same...
            const rootA = BUMPs[i].computeRoot()
            const rootB = tx.merklePath.computeRoot()
            if (rootA === rootB) {
              // Definitely the same... combine them to save space
              BUMPs[i].combine(tx.merklePath)
              obj.pathIndex = i
              added = true
              break
            }
          }
        }
        // Finally, if the proof is not yet added, add a new path.
        if (!added) {
          obj.pathIndex = BUMPs.length
          BUMPs.push(tx.merklePath)
        }
      }
      const duplicate = txs.some((x) => x.tx.id('hex') === tx.id('hex'))
      if (!duplicate) {
        txs.unshift(obj)
      }
      if (!hasProof) {
        for (let i = 0; i < tx.inputs.length; i++) {
          const input = tx.inputs[i]
          if (typeof input.sourceTransaction === 'object') {
            addPathsAndInputs(input.sourceTransaction)
          } else if (!allowPartial) {
            throw new Error('A required source transaction is missing!')
          }
        }
      }
    }

    addPathsAndInputs(this)

    writer.writeVarIntNum(BUMPs.length)
    for (const b of BUMPs) {
      writer.write(b.toBinary())
    }
    writer.writeVarIntNum(txs.length)
    for (const t of txs) {
      writer.write(t.tx.toBinary())
      if (typeof t.pathIndex === 'number') {
        writer.writeUInt8(1)
        writer.writeVarIntNum(t.pathIndex)
      } else {
        writer.writeUInt8(0)
      }
    }
    return writer.toArray()
  }

  /**
   * Serializes this transaction and its inputs into the Atomic BEEF (BRC-95) format.
   * The Atomic BEEF format starts with a 4-byte prefix `0x01010101`, followed by the TXID of the subject transaction,
   * and then the BEEF data containing only the subject transaction and its dependencies.
   * This format ensures that the BEEF structure is atomic and contains no unrelated transactions.
   *
   * @param allowPartial If true, error will not be thrown if there are any missing sourceTransactions.
   *
   * @returns {number[]} - The serialized Atomic BEEF structure.
   * @throws Error if there are any missing sourceTransactions unless `allowPartial` is true.
   */
  toAtomicBEEF (allowPartial?: boolean): number[] {
    const writer = new Writer()
    // Write the Atomic BEEF prefix
    writer.writeUInt32LE(0x01010101)
    // Write the subject TXID (big-endian)
    writer.write(this.id())
    // Append the BEEF data
    const beefData = this.toBEEF(allowPartial)
    writer.write(beefData)
    return writer.toArray()
  }
}<|MERGE_RESOLUTION|>--- conflicted
+++ resolved
@@ -1,21 +1,3 @@
-<<<<<<< HEAD
-import TransactionInput from './TransactionInput.js'
-import TransactionOutput from './TransactionOutput.js'
-import UnlockingScript from '../script/UnlockingScript.js'
-import LockingScript from '../script/LockingScript.js'
-import { Reader, Writer, toHex, toArray } from '../primitives/utils.js'
-import { hash256 } from '../primitives/Hash.js'
-import FeeModel from './FeeModel.js'
-import SatoshisPerKilobyte from './fee-models/SatoshisPerKilobyte.js'
-import { Broadcaster, BroadcastResponse, BroadcastFailure } from './Broadcaster.js'
-import MerklePath from './MerklePath.js'
-import Spend from '../script/Spend.js'
-import ChainTracker from './ChainTracker.js'
-import { defaultBroadcaster } from './broadcasters/DefaultBroadcaster.js'
-import { defaultChainTracker } from './chaintrackers/DefaultChainTracker.js'
-import { ATOMIC_BEEF, Beef, BEEF_V1 } from './Beef.js'
-import P2PKH from '../script/templates/P2PKH.js'
-=======
 import TransactionInput from './TransactionInput'
 import TransactionOutput from './TransactionOutput'
 import UnlockingScript from '../script/UnlockingScript'
@@ -24,19 +6,14 @@
 import { hash256 } from '../primitives/Hash'
 import FeeModel from './FeeModel'
 import SatoshisPerKilobyte from './fee-models/SatoshisPerKilobyte'
-import {
-  Broadcaster,
-  BroadcastResponse,
-  BroadcastFailure
-} from './Broadcaster'
+import { Broadcaster, BroadcastResponse, BroadcastFailure } from './Broadcaster'
 import MerklePath from './MerklePath'
 import Spend from '../script/Spend'
 import ChainTracker from './ChainTracker'
 import { defaultBroadcaster } from './broadcasters/DefaultBroadcaster'
 import { defaultChainTracker } from './chaintrackers/DefaultChainTracker'
-import { ATOMIC_BEEF, BEEF_V1 } from './Beef'
+import { Beef, BEEF_V1 } from './Beef'
 import P2PKH from '../script/templates/P2PKH'
->>>>>>> cc4eae73
 
 /**
  * Represents a complete Bitcoin transaction. This class encapsulates all the details
@@ -83,14 +60,14 @@
   private cachedHash?: number[]
 
   // Recursive function for adding merkle proofs or input transactions
-  private static addPathOrInputs (
+  private static addPathOrInputs(
     obj: { pathIndex?: number, tx: Transaction },
     transactions: Record<
-    string,
-    {
-      pathIndex?: number
-      tx: Transaction
-    }
+      string,
+      {
+        pathIndex?: number
+        tx: Transaction
+      }
     >,
     BUMPs: MerklePath[]
   ): void {
@@ -123,29 +100,9 @@
    * @param txid Optional TXID of the transaction to retrieve from the BEEF data.
    * @returns An anchored transaction, linked to its associated inputs populated with merkle paths.
    */
-  static fromBEEF (beef: number[], txid?: string): Transaction {
-<<<<<<< HEAD
+  static fromBEEF(beef: number[], txid?: string): Transaction {
     const { tx } = Transaction.fromAnyBeef(beef, txid)
     return tx
-=======
-    const reader = new Reader(beef)
-    const { transactions, BUMPs } = Transaction.parseBEEFData(reader)
-
-    // The last transaction in the BEEF data can be used if txid is not provided
-    const txids = Object.keys(transactions)
-    const lastTXID = txids[txids.length - 1]
-    const targetTXID = txid || lastTXID
-
-    if (!transactions[targetTXID]) {
-      throw new Error(
-        `Transaction with TXID ${targetTXID} not found in BEEF data.`
-      )
-    }
-
-    this.addPathOrInputs(transactions[targetTXID], transactions, BUMPs)
-
-    return transactions[targetTXID].tx
->>>>>>> cc4eae73
   }
 
   /**
@@ -155,8 +112,7 @@
    * @param beef A binary representation of an Atomic BEEF structure.
    * @returns The subject transaction, linked to its associated inputs populated with merkle paths.
    */
-  static fromAtomicBEEF (beef: number[]): Transaction {
-<<<<<<< HEAD
+  static fromAtomicBEEF(beef: number[]): Transaction {
     const { tx, txid, beef: b } = Transaction.fromAnyBeef(beef)
     if (txid !== b.atomicTxid) {
       if (b.atomicTxid)
@@ -167,7 +123,7 @@
     return tx
   }
 
-  private static fromAnyBeef(beef: number[], txid?: string) : { tx: Transaction, beef: Beef, txid: string } {
+  private static fromAnyBeef(beef: number[], txid?: string): { tx: Transaction, beef: Beef, txid: string } {
     const b = Beef.fromBinary(beef)
     if (b.txs.length < 1) {
       throw new Error(`beef must include at least one transaction.`)
@@ -181,122 +137,6 @@
         throw new Error(`beef does not contain transaction for atomic txid.`)
     }
     return { tx, beef: b, txid: target }
-=======
-    const reader = new Reader(beef)
-    // Read the Atomic BEEF prefix
-    const prefix = reader.readUInt32LE()
-    if (prefix !== ATOMIC_BEEF) {
-      throw new Error(
-        `Invalid Atomic BEEF prefix. Expected 0x01010101, received 0x${prefix.toString(16)}.`
-      )
-    }
-
-    // Read the subject TXID
-    const subjectTXIDArray = reader.read(32)
-    const subjectTXID = toHex(subjectTXIDArray)
-
-    // The remaining data is the BEEF data
-    const beefReader = new Reader(reader.read())
-    const { transactions, BUMPs } = Transaction.parseBEEFData(beefReader)
-
-    // Ensure that the subject transaction exists
-    if (!transactions[subjectTXID]) {
-      throw new Error(
-        `Subject transaction with TXID ${subjectTXID} not found in Atomic BEEF data.`
-      )
-    }
-
-    // Ensure that all transactions are part of the dependency graph of the subject transaction
-    const validTxids = new Set<string>()
-    // All BUMP level 0 hashes are valid.
-    for (const bump of BUMPs) {
-      for (const n of bump.path[0]) {
-        if (n.hash) {
-          validTxids.add(n.hash)
-        }
-      }
-    }
-    // To keep track of which transactions were used.
-    const unusedTxTxids = new Set<string>()
-    for (const txid of Object.keys(transactions)) unusedTxTxids.add(txid)
-
-    const traverseDependencies = (txid: string) => {
-      unusedTxTxids.delete(txid)
-      if (validTxids.has(txid)) {
-        return
-      }
-      validTxids.add(txid)
-      const tx = transactions[txid].tx
-      for (const input of tx.inputs) {
-        const inputTxid = input.sourceTXID
-        if (!transactions[inputTxid]) {
-          throw new Error(
-            `Input transaction with TXID ${inputTxid} is missing in Atomic BEEF data.`
-          )
-        }
-        traverseDependencies(inputTxid)
-      }
-    }
-
-    traverseDependencies(subjectTXID)
-
-    // Check for any unrelated transactions
-    for (const txid of unusedTxTxids) {
-      throw new Error(
-        `Unrelated transaction with TXID ${txid} found in Atomic BEEF data.`
-      )
-    }
-
-    this.addPathOrInputs(transactions[subjectTXID], transactions, BUMPs)
-
-    return transactions[subjectTXID].tx
-  }
-
-  /**
-   * Parses BEEF data from a Reader and returns the transactions and BUMPs.
-   *
-   * @param reader The Reader positioned at the start of BEEF data.
-   * @returns An object containing the transactions and BUMPs.
-   */
-  private static parseBEEFData (reader: Reader): {
-    transactions: Record<string, { pathIndex?: number, tx: Transaction }>
-    BUMPs: MerklePath[]
-  } {
-    // Read the version
-    const version = reader.readUInt32LE()
-    if (version !== BEEF_V1) {
-      throw new Error(
-        `Invalid BEEF version. Expected ${BEEF_V1}, received ${version}.`
-      )
-    }
-
-    // Read the BUMPs
-    const numberOfBUMPs = reader.readVarIntNum()
-    const BUMPs = []
-    for (let i = 0; i < numberOfBUMPs; i++) {
-      BUMPs.push(MerklePath.fromReader(reader))
-    }
-
-    // Read all transactions into an object
-    // The object has keys of TXIDs and values of objects with transactions and BUMP indexes
-    const numberOfTransactions = reader.readVarIntNum()
-    const transactions: Record<
-    string,
-    { pathIndex?: number, tx: Transaction }
-    > = {}
-    for (let i = 0; i < numberOfTransactions; i++) {
-      const tx = Transaction.fromReader(reader)
-      const obj: { pathIndex?: number, tx: Transaction } = { tx }
-      const txid = tx.id('hex')
-      const hasBump = Boolean(reader.readUInt8())
-      if (hasBump) {
-        obj.pathIndex = reader.readVarIntNum()
-      }
-      transactions[txid] = obj
-    }
-
-    return { transactions, BUMPs }
->>>>>>> cc4eae73
   }
 
   /**
@@ -304,7 +144,7 @@
    * @param ef A binary representation of a transaction in EF format.
    * @returns An extended transaction, linked to its associated inputs by locking script and satoshis amounts only.
    */
-  static fromEF (ef: number[]): Transaction {
+  static fromEF(ef: number[]): Transaction {
     const br = new Reader(ef)
     const version = br.readUInt32LE()
     if (toHex(br.read(6)) !== '0000000000ef') { throw new Error('Invalid EF marker') }
@@ -366,7 +206,7 @@
    *   outputs: { vout: number, offset: number, length: number }[]
    * }
    */
-  static parseScriptOffsets (bin: number[]): {
+  static parseScriptOffsets(bin: number[]): {
     inputs: Array<{ vin: number, offset: number, length: number }>
     outputs: Array<{ vout: number, offset: number, length: number }>
   } {
@@ -392,7 +232,7 @@
     return { inputs, outputs }
   }
 
-  static fromReader (br: Reader): Transaction {
+  static fromReader(br: Reader): Transaction {
     const version = br.readUInt32LE()
     const inputsLength = br.readVarIntNum()
     const inputs: TransactionInput[] = []
@@ -433,7 +273,7 @@
    * @param {number[]} bin - The binary array representation of the transaction.
    * @returns {Transaction} - A new Transaction instance.
    */
-  static fromBinary (bin: number[]): Transaction {
+  static fromBinary(bin: number[]): Transaction {
     const br = new Reader(bin)
     return Transaction.fromReader(br)
   }
@@ -445,7 +285,7 @@
    * @param {string} hex - The hexadecimal string representation of the transaction.
    * @returns {Transaction} - A new Transaction instance.
    */
-  static fromHex (hex: string): Transaction {
+  static fromHex(hex: string): Transaction {
     return Transaction.fromBinary(toArray(hex, 'hex'))
   }
 
@@ -456,7 +296,7 @@
    * @param {string} hex - The hexadecimal string representation of the transaction EF.
    * @returns {Transaction} - A new Transaction instance.
    */
-  static fromHexEF (hex: string): Transaction {
+  static fromHexEF(hex: string): Transaction {
     return Transaction.fromEF(toArray(hex, 'hex'))
   }
 
@@ -471,11 +311,11 @@
    * @param {string} [txid] - Optional TXID of the transaction to retrieve from the BEEF data.
    * @returns {Transaction} - A new Transaction instance.
    */
-  static fromHexBEEF (hex: string, txid?: string): Transaction {
+  static fromHexBEEF(hex: string, txid?: string): Transaction {
     return Transaction.fromBEEF(toArray(hex, 'hex'), txid)
   }
 
-  constructor (
+  constructor(
     version: number = 1,
     inputs: TransactionInput[] = [],
     outputs: TransactionOutput[] = [],
@@ -497,7 +337,7 @@
    * @param {TransactionInput} input - The TransactionInput object to add to the transaction.
    * @throws {Error} - If the input does not have a sourceTXID or sourceTransaction defined.
    */
-  addInput (input: TransactionInput): void {
+  addInput(input: TransactionInput): void {
     if (
       typeof input.sourceTXID === 'undefined' &&
       typeof input.sourceTransaction === 'undefined'
@@ -519,7 +359,7 @@
    *
    * @param {TransactionOutput} output - The TransactionOutput object to add to the transaction.
    */
-  addOutput (output: TransactionOutput): void {
+  addOutput(output: TransactionOutput): void {
     this.cachedHash = undefined
     if (!output.change) {
       if (typeof output.satoshis === 'undefined') {
@@ -540,7 +380,7 @@
    * @param {number} [satoshis] - The number of satoshis to send to the address - if not provided, the output is considered a change output.
    *
    */
-  addP2PKHOutput (address: number[] | string, satoshis?: number): void {
+  addP2PKHOutput(address: number[] | string, satoshis?: number): void {
     const lockingScript = new P2PKH().lock(address)
     if (typeof satoshis === 'undefined') {
       return this.addOutput({ lockingScript, change: true })
@@ -556,7 +396,7 @@
    *
    * @param {Record<string, any>} metadata - The metadata object to merge into the existing metadata.
    */
-  updateMetadata (metadata: Record<string, any>): void {
+  updateMetadata(metadata: Record<string, any>): void {
     this.metadata = {
       ...this.metadata,
       ...metadata
@@ -573,7 +413,7 @@
    * amongst the change outputs
    *
    */
-  async fee (
+  async fee(
     modelOrFee: FeeModel | number = new SatoshisPerKilobyte(10),
     changeDistribution: 'equal' | 'random' = 'equal'
   ): Promise<void> {
@@ -593,7 +433,7 @@
     this.distributeChange(change, changeDistribution)
   }
 
-  private calculateChange (fee: number): number {
+  private calculateChange(fee: number): number {
     let change = 0
     for (const input of this.inputs) {
       if (typeof input.sourceTransaction !== 'object') {
@@ -613,7 +453,7 @@
     return change
   }
 
-  private distributeChange (
+  private distributeChange(
     change: number,
     changeDistribution: 'equal' | 'random'
   ): void {
@@ -630,7 +470,7 @@
     }
   }
 
-  private distributeRandomChange (
+  private distributeRandomChange(
     change: number,
     changeOutputs: TransactionOutput[]
   ): number {
@@ -651,7 +491,7 @@
     return distributedChange
   }
 
-  private distributeEqualChange (
+  private distributeEqualChange(
     change: number,
     changeOutputs: TransactionOutput[]
   ): number {
@@ -664,7 +504,7 @@
     return distributedChange
   }
 
-  private benfordNumber (min: number, max: number): number {
+  private benfordNumber(min: number, max: number): number {
     const d = Math.floor(Math.random() * 9) + 1
     return Math.floor(
       min + ((max - min) * Math.log10(1 + 1 / d)) / Math.log10(10)
@@ -676,7 +516,7 @@
    *
    * @returns The current transaction fee
    */
-  getFee (): number {
+  getFee(): number {
     let totalIn = 0
     for (const input of this.inputs) {
       if (typeof input.sourceTransaction !== 'object') {
@@ -697,7 +537,7 @@
   /**
    * Signs a transaction, hydrating all its unlocking scripts based on the provided script templates where they are available.
    */
-  async sign (): Promise<void> {
+  async sign(): Promise<void> {
     this.cachedHash = undefined
     for (const out of this.outputs) {
       if (typeof out.satoshis === 'undefined') {
@@ -734,7 +574,7 @@
    * @param broadcaster The Broadcaster instance wwhere the transaction will be sent
    * @returns A BroadcastResponse or BroadcastFailure from the Broadcaster
    */
-  async broadcast (
+  async broadcast(
     broadcaster: Broadcaster = defaultBroadcaster()
   ): Promise<BroadcastResponse | BroadcastFailure> {
     return await broadcaster.broadcast(this)
@@ -745,7 +585,7 @@
    *
    * @returns {number[]} - The binary array representation of the transaction.
    */
-  toBinary (): number[] {
+  toBinary(): number[] {
     const writer = new Writer()
     writer.writeUInt32LE(this.version)
     writer.writeVarIntNum(this.inputs.length)
@@ -777,7 +617,7 @@
    *
    * @returns {number[]} - The BRC-30 EF representation of the transaction.
    */
-  toEF (): number[] {
+  toEF(): number[] {
     const writer = new Writer()
     writer.writeUInt32LE(this.version)
     writer.write([0, 0, 0, 0, 0, 0xef])
@@ -824,7 +664,7 @@
    *
    * @returns {string} - The hexadecimal string representation of the transaction EF.
    */
-  toHexEF (): string {
+  toHexEF(): string {
     return toHex(this.toEF())
   }
 
@@ -833,7 +673,7 @@
    *
    * @returns {string} - The hexadecimal string representation of the transaction.
    */
-  toHex (): string {
+  toHex(): string {
     return toHex(this.toBinary())
   }
 
@@ -842,7 +682,7 @@
    *
    * @returns {string} - The hexadecimal string representation of the transaction BEEF.
    */
-  toHexBEEF (): string {
+  toHexBEEF(): string {
     return toHex(this.toBEEF())
   }
 
@@ -851,7 +691,7 @@
    *
    * @returns {string} - The hexadecimal string representation of the transaction Atomic BEEF.
    */
-  toHexAtomicBEEF (): string {
+  toHexAtomicBEEF(): string {
     return toHex(this.toAtomicBEEF())
   }
 
@@ -861,7 +701,7 @@
    * @param {'hex' | undefined} enc - The encoding to use for the hash. If 'hex', returns a hexadecimal string; otherwise returns a binary array.
    * @returns {string | number[]} - The hash of the transaction in the specified format.
    */
-  hash (enc?: 'hex'): number[] | string {
+  hash(enc?: 'hex'): number[] | string {
     let hash
     if (this.cachedHash) {
       hash = this.cachedHash
@@ -880,21 +720,21 @@
    *
    * @returns {number[]} - The ID of the transaction in the binary array format.
    */
-  id (): number[]
+  id(): number[]
   /**
    * Calculates the transaction's ID in hexadecimal format.
    *
    * @param {'hex'} enc - The encoding to use for the ID. If 'hex', returns a hexadecimal string.
    * @returns {string} - The ID of the transaction in the hex format.
    */
-  id (enc: 'hex'): string
+  id(enc: 'hex'): string
   /**
    * Calculates the transaction's ID.
    *
    * @param {'hex' | undefined} enc - The encoding to use for the ID. If 'hex', returns a hexadecimal string; otherwise returns a binary array.
    * @returns {string | number[]} - The ID of the transaction in the specified format.
    */
-  id (enc?: 'hex'): number[] | string {
+  id(enc?: 'hex'): number[] | string {
     const id = [...(this.hash() as number[])]
     id.reverse()
     if (enc === 'hex') {
@@ -912,7 +752,7 @@
    *
    * @example tx.verify(new WhatsOnChain(), new SatoshisPerKilobyte(1))
    */
-  async verify (
+  async verify(
     chainTracker: ChainTracker | 'scripts only' = defaultChainTracker(),
     feeModel?: FeeModel
   ): Promise<boolean> {
@@ -1032,7 +872,7 @@
    * @returns The serialized BEEF structure
    * @throws Error if there are any missing sourceTransactions unless `allowPartial` is true.
    */
-  toBEEF (allowPartial?: boolean): number[] {
+  toBEEF(allowPartial?: boolean): number[] {
     const writer = new Writer()
     writer.writeUInt32LE(BEEF_V1)
     const BUMPs: MerklePath[] = []
@@ -1117,7 +957,7 @@
    * @returns {number[]} - The serialized Atomic BEEF structure.
    * @throws Error if there are any missing sourceTransactions unless `allowPartial` is true.
    */
-  toAtomicBEEF (allowPartial?: boolean): number[] {
+  toAtomicBEEF(allowPartial?: boolean): number[] {
     const writer = new Writer()
     // Write the Atomic BEEF prefix
     writer.writeUInt32LE(0x01010101)
