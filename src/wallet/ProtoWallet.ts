--- conflicted
+++ resolved
@@ -1,4 +1,4 @@
-import { KeyDeriver, KeyDeriverApi } from "./KeyDeriver";
+import { KeyDeriver, KeyDeriverApi } from './KeyDeriver'
 import {
   Hash,
   ECDSA,
@@ -7,8 +7,8 @@
   Schnorr,
   PublicKey,
   Point,
-  PrivateKey,
-} from "../primitives/index";
+  PrivateKey
+} from '../primitives/index'
 import {
   AuthenticatedResult,
   CreateHmacArgs,
@@ -31,8 +31,8 @@
   WalletDecryptArgs,
   WalletDecryptResult,
   WalletEncryptArgs,
-  WalletEncryptResult,
-} from "./Wallet.interfaces";
+  WalletEncryptResult
+} from './Wallet.interfaces'
 
 /**
  * A ProtoWallet is precursor to a full wallet, capable of performing all foundational cryptographic operations.
@@ -42,117 +42,111 @@
  * enable the management of identity certificates, or store any data. It is also not concerned with privileged keys.
  */
 export class ProtoWallet {
-  keyDeriver: KeyDeriverApi;
-
-<<<<<<< HEAD
-  constructor(rootKeyOrKeyDeriver: PrivateKey | "anyone" | KeyDeriverApi) {
-    if (typeof (rootKeyOrKeyDeriver as KeyDeriver).identityKey !== "string") {
+  keyDeriver: KeyDeriverApi
+
+  constructor(rootKeyOrKeyDeriver: PrivateKey | 'anyone' | KeyDeriverApi) {
+    if (typeof (rootKeyOrKeyDeriver as KeyDeriver).identityKey !== 'string') {
       rootKeyOrKeyDeriver = new KeyDeriver(
-        rootKeyOrKeyDeriver as PrivateKey | "anyone"
-      );
-=======
-  constructor (rootKeyOrKeyDeriver: PrivateKey | 'anyone' | KeyDeriverApi) {
-    if (typeof (rootKeyOrKeyDeriver as KeyDeriver).identityKey !== 'string') {
-      rootKeyOrKeyDeriver = new KeyDeriver(rootKeyOrKeyDeriver as PrivateKey | 'anyone')
->>>>>>> 2ed3ca44
-    }
-    this.keyDeriver = rootKeyOrKeyDeriver as KeyDeriver;
-  }
-
-  async getPublicKey (
+        rootKeyOrKeyDeriver as PrivateKey | 'anyone'
+      )
+    }
+    this.keyDeriver = rootKeyOrKeyDeriver as KeyDeriver
+  }
+
+  async getPublicKey(
     args: GetPublicKeyArgs
   ): Promise<{ publicKey: PubKeyHex }> {
     if (args.identityKey) {
-      return { publicKey: this.keyDeriver.rootKey.toPublicKey().toString() };
+      return { publicKey: this.keyDeriver.rootKey.toPublicKey().toString() }
     } else {
       if (!args.protocolID || !args.keyID) {
         throw new Error(
-          "protocolID and keyID are required if identityKey is false or undefined."
-        );
+          'protocolID and keyID are required if identityKey is false or undefined.'
+        )
       }
       return {
         publicKey: this.keyDeriver
           .derivePublicKey(
             args.protocolID,
             args.keyID,
-            args.counterparty || "self",
+            args.counterparty || 'self',
             args.forSelf
           )
-          .toString(),
-      };
-    }
-  }
-
-  async revealCounterpartyKeyLinkage (
+          .toString()
+      }
+    }
+  }
+
+  async revealCounterpartyKeyLinkage(
     args: RevealCounterpartyKeyLinkageArgs
   ): Promise<RevealCounterpartyKeyLinkageResult> {
     const { publicKey: identityKey } = await this.getPublicKey({
-      identityKey: true,
-    });
-    const linkage = this.keyDeriver.revealCounterpartySecret(args.counterparty);
+      identityKey: true
+    })
+    const linkage = this.keyDeriver.revealCounterpartySecret(args.counterparty)
     const linkageProof = new Schnorr().generateProof(
       this.keyDeriver.rootKey,
       this.keyDeriver.rootKey.toPublicKey(),
       PublicKey.fromString(args.counterparty),
       Point.fromDER(linkage)
-    );
+    )
     const linkageProofBin = [
       ...linkageProof.R.encode(true),
       ...linkageProof.SPrime.encode(true),
-      ...linkageProof.z.toArray(),
-    ] as number[];
-    const revelationTime = new Date().toISOString();
+      ...linkageProof.z.toArray()
+    ] as number[]
+    const revelationTime = new Date().toISOString()
     const { ciphertext: encryptedLinkage } = await this.encrypt({
       plaintext: linkage,
-      protocolID: [2, "counterparty linkage revelation"],
+      protocolID: [2, 'counterparty linkage revelation'],
       keyID: revelationTime,
-      counterparty: args.verifier,
-    });
+      counterparty: args.verifier
+    })
     const { ciphertext: encryptedLinkageProof } = await this.encrypt({
       plaintext: linkageProofBin,
-      protocolID: [2, "counterparty linkage revelation"],
+      protocolID: [2, 'counterparty linkage revelation'],
       keyID: revelationTime,
-      counterparty: args.verifier,
-    });
+      counterparty: args.verifier
+    })
     return {
       prover: identityKey,
       verifier: args.verifier,
       counterparty: args.counterparty,
       revelationTime,
       encryptedLinkage,
-      encryptedLinkageProof,
-    };
-  }
-
-  async revealSpecificKeyLinkage (
+      encryptedLinkageProof
+    }
+  }
+
+  async revealSpecificKeyLinkage(
     args: RevealSpecificKeyLinkageArgs
   ): Promise<RevealSpecificKeyLinkageResult> {
     const { publicKey: identityKey } = await this.getPublicKey({
-      identityKey: true,
-    });
+      identityKey: true
+    })
     const linkage = this.keyDeriver.revealSpecificSecret(
       args.counterparty,
       args.protocolID,
       args.keyID
-    );
+    )
     const { ciphertext: encryptedLinkage } = await this.encrypt({
       plaintext: linkage,
       protocolID: [
         2,
-        `specific linkage revelation ${args.protocolID[0]} ${args.protocolID[1]}`,
+        `specific linkage revelation ${args.protocolID[0]} ${args.protocolID[1]}`
       ],
       keyID: args.keyID,
-      counterparty: args.verifier,
-    });
+      counterparty: args.verifier
+    })
     const { ciphertext: encryptedLinkageProof } = await this.encrypt({
       plaintext: [0], // Proof type 0, no proof provided
       protocolID: [
         2,
-        `specific linkage revelation ${args.protocolID[0]} ${args.protocolID[1]}`,
+        `specific linkage revelation ${args.protocolID[0]} ${args.protocolID[1]}`
       ],
       keyID: args.keyID,
-      counterparty: args.verifier,
-    });
+      counterparty: args.verifier
+    })
     return {
       prover: identityKey,
       verifier: args.verifier,
@@ -161,120 +155,96 @@
       keyID: args.keyID,
       encryptedLinkage,
       encryptedLinkageProof,
-      proofType: 0,
-    };
-  }
-
-<<<<<<< HEAD
+      proofType: 0
+    }
+  }
+
   async encrypt(args: WalletEncryptArgs): Promise<WalletEncryptResult> {
-=======
-  async encrypt (
-    args: WalletEncryptArgs
-  ): Promise<WalletEncryptResult> {
->>>>>>> 2ed3ca44
-    const key = this.keyDeriver.deriveSymmetricKey(
-      args.protocolID,
-      args.keyID,
-      args.counterparty || "self"
-    );
-    return { ciphertext: key.encrypt(args.plaintext) as number[] };
-  }
-
-<<<<<<< HEAD
+    const key = this.keyDeriver.deriveSymmetricKey(
+      args.protocolID,
+      args.keyID,
+      args.counterparty || 'self'
+    )
+    return { ciphertext: key.encrypt(args.plaintext) as number[] }
+  }
+
   async decrypt(args: WalletDecryptArgs): Promise<WalletDecryptResult> {
-=======
-  async decrypt (
-    args: WalletDecryptArgs
-  ): Promise<WalletDecryptResult> {
->>>>>>> 2ed3ca44
-    const key = this.keyDeriver.deriveSymmetricKey(
-      args.protocolID,
-      args.keyID,
-      args.counterparty || "self"
-    );
-    return { plaintext: key.decrypt(args.ciphertext) as number[] };
-  }
-
-<<<<<<< HEAD
+    const key = this.keyDeriver.deriveSymmetricKey(
+      args.protocolID,
+      args.keyID,
+      args.counterparty || 'self'
+    )
+    return { plaintext: key.decrypt(args.ciphertext) as number[] }
+  }
+
   async createHmac(args: CreateHmacArgs): Promise<CreateHmacResult> {
-=======
-  async createHmac (
-    args: CreateHmacArgs
-  ): Promise<CreateHmacResult> {
->>>>>>> 2ed3ca44
-    const key = this.keyDeriver.deriveSymmetricKey(
-      args.protocolID,
-      args.keyID,
-      args.counterparty || "self"
-    );
-    return { hmac: Hash.sha256hmac(key.toArray(), args.data) };
-  }
-
-<<<<<<< HEAD
+    const key = this.keyDeriver.deriveSymmetricKey(
+      args.protocolID,
+      args.keyID,
+      args.counterparty || 'self'
+    )
+    return { hmac: Hash.sha256hmac(key.toArray(), args.data) }
+  }
+
   async verifyHmac(args: VerifyHmacArgs): Promise<VerifyHmacResult> {
-=======
-  async verifyHmac (
-    args: VerifyHmacArgs
-  ): Promise<VerifyHmacResult> {
->>>>>>> 2ed3ca44
-    const key = this.keyDeriver.deriveSymmetricKey(
-      args.protocolID,
-      args.keyID,
-      args.counterparty || "self"
-    );
+    const key = this.keyDeriver.deriveSymmetricKey(
+      args.protocolID,
+      args.keyID,
+      args.counterparty || 'self'
+    )
     const valid =
       Hash.sha256hmac(key.toArray(), args.data).toString() ===
-      args.hmac.toString();
+      args.hmac.toString()
     if (!valid) {
-      const e = new Error("HMAC is not valid");
-      (e as any).code = "ERR_INVALID_HMAC";
-      throw e;
-    }
-    return { valid };
-  }
-
-  async createSignature (
+      const e = new Error('HMAC is not valid')
+      ;(e as any).code = 'ERR_INVALID_HMAC'
+      throw e
+    }
+    return { valid }
+  }
+
+  async createSignature(
     args: CreateSignatureArgs
   ): Promise<CreateSignatureResult> {
     if (!args.hashToDirectlySign && !args.data) {
-      throw new Error("args.data or args.hashToDirectlySign must be valid");
-    }
-    const hash: number[] = args.hashToDirectlySign || Hash.sha256(args.data);
+      throw new Error('args.data or args.hashToDirectlySign must be valid')
+    }
+    const hash: number[] = args.hashToDirectlySign || Hash.sha256(args.data)
     const key = this.keyDeriver.derivePrivateKey(
       args.protocolID,
       args.keyID,
-      args.counterparty || "anyone"
-    );
+      args.counterparty || 'anyone'
+    )
     return {
-      signature: ECDSA.sign(new BigNumber(hash), key, true).toDER() as number[],
-    };
-  }
-
-  async verifySignature (
+      signature: ECDSA.sign(new BigNumber(hash), key, true).toDER() as number[]
+    }
+  }
+
+  async verifySignature(
     args: VerifySignatureArgs
   ): Promise<VerifySignatureResult> {
     if (!args.hashToDirectlyVerify && !args.data) {
-      throw new Error("args.data or args.hashToDirectlyVerify must be valid");
-    }
-    const hash: number[] = args.hashToDirectlyVerify || Hash.sha256(args.data);
+      throw new Error('args.data or args.hashToDirectlyVerify must be valid')
+    }
+    const hash: number[] = args.hashToDirectlyVerify || Hash.sha256(args.data)
     const key = this.keyDeriver.derivePublicKey(
       args.protocolID,
       args.keyID,
-      args.counterparty || "self",
+      args.counterparty || 'self',
       args.forSelf
-    );
+    )
     const valid = ECDSA.verify(
       new BigNumber(hash),
       Signature.fromDER(args.signature),
       key
-    );
+    )
     if (!valid) {
-      const e = new Error("Signature is not valid");
-      (e as any).code = "ERR_INVALID_SIGNATURE";
-      throw e;
-    }
-    return { valid };
+      const e = new Error('Signature is not valid')
+      ;(e as any).code = 'ERR_INVALID_SIGNATURE'
+      throw e
+    }
+    return { valid }
   }
 }
 
-export default ProtoWallet;+export default ProtoWallet